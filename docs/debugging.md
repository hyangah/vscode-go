# Debugging

The Go extension allows you to launch or attach to Go programs for debugging. You can inspect variables and stacks, setting breakpoints, and do other debugging activities using [VS Code’s Debugging UI](https://code.visualstudio.com/docs/editor/debugging).

These debugging features are possible by using [Delve](https://github.com/go-delve/delve), the Go debugger.
The Go extension has been communicating with Delve through a custom debug adapter program (`legacy` mode).
As the new [`Delve`'s native DAP implementation](https://github.com/go-delve/delve/tree/master/service/dap) becomes available,
the Go extension is transitioning to skip the legacy debug adapter and directly communicate with Delve for local debugging.

** 📣 We are happy to announce that now this new mode of Delve integration (_`dlv-dap`_ mode) is enabled for _local_ _debugging_ by default! **

Delve DAP implementation's support for remote debugging is still a work in progress and the Go extension still uses
the legacy debug adapter for the debug configuration with the `"remote"` mode.

Many features and settings described in this document may be available only with the new `dlv-dap` mode.
For troubleshooting and configuring the legacy debug adapter, see [the legacy debug adapter documentation](https://github.com/golang/vscode-go/tree/master/docs/debugging-legacy.md).

## Getting Started

Open a file to debug (either `package main` source file or the test file) in the editor, and select the `Run and Debug` button from [the Run view](https://code.visualstudio.com/docs/editor/debugging#_run-view). Alternatively, you can start debugging using `Start Debugging (F5)` command from [the Run menu](https://code.visualstudio.com/docs/editor/debugging#_run-menu) or from [the Command Palette](https://code.visualstudio.com/docs/getstarted/userinterface#_command-palette) (Linux/Windows: Ctrl+Shift+P, Mac: ⇧+⌘+P).

When no configuration is configured yet (no `.vscode/launch.json` file), the extension will choose a default configuration based on the file open in the editor.

If you already have launch configurations for the project (`.vscode/launch.json`), the Run view will display the configuration list to choose from.

<p align="center">
<img src="images/dlvdap-install.gif" alt="Delve DAP Install" width="75%">
<br/>
<em>❗ When you start debugging in `dlv-dap` mode for the first time, the extension will ask to install  Delve built from head (`dlv-dap`). Please follow the instructions to install, and then start the debugging session again (i.e. selecting the source file, pressing F5 or click the codelens).</em>
</p>

<div style="text-align: center;"></div>

Watch ["Go: Writing and debugging fast, reliable, and efficient software"](https://www.youtube.com/watch?v=6r08zGi38Tk&list=PLj6YeMhvp2S40Q-TEPEKOeypLvTVd5uME&index=1) to learn more about debugging features.

Please review [the Features section](#features) that provides an overview of the debug UI and available features.
### Staying Up-To-Date

[Delve’s native DAP implementation](https://github.com/go-delve/delve/tree/master/service/dap) is under active development, so take advantage of the most recent features and bug fixes by using Delve built from its master branch. The Go extension maintains this newest version of Delve separately from the officially released version of `dlv` and installs it with the name `dlv-dap`.

The easiest way to update `dlv-dap` on demand is to use the `"Go: Install/Update Tools"` command from the Command Palette (Linux/Windows: Ctrl+Shift+P, Mac: ⇧+⌘+P). The command will show `dlv-dap` in the tool list. Select `dlv-dap`, and the extension will build the tool at master.

Once `dlv-dap` is installed on your system, the extension will prompt you for update whenever installing a newer version is necessary (usually after the Go extension upgrade). You can set the `go.toolsManagement.autoUpdate` setting so the extension can update `dlv-dap` automatically for you.

If you need to install `dlv-dap` manually outside of VS Code (for example, you are building a dev container with necessary tools preinstalled), please see the [Manual Installation](#bookmark=id.xuaxofprncd5) section.

### Switching to legacy debug adapter

If you need to use the legacy debug adapter (`legacy` mode) by default,
add the following in your VSCode settings.

Note that the extension still uses the legacy debug adapter for remote debugging.

```
    "go.delveConfig": {
        "debugAdapter": "legacy",
    }
```

If you want to switch to `legacy` for only a subset of your launch configurations, you can use [the `debugAdapter` attribute](#launchjson-attributes) to switch between `"dlv-dap"` and `"legacy"` mode.

If you chose to switch to legacy because of bugs or limitations in the new debug adapter,
please [open an issue](https://github.com/golang/vscode-go/issues/new)
to help us improve the new debug adapter.
## Features

For general debugging features such as inspecting variables, setting breakpoints, and other activities that aren't language-dependent, review [VS Code debugging](https://code.visualstudio.com/docs/editor/debugging).

### Configure

When you need more than the default debugging setup, you can create a launch configuration file for the project by clicking the "create a launch.json file" link in [the Run view](https://code.visualstudio.com/docs/editor/debugging#_run-view). Then, choose from the debug configuration drop-down menu. VS Code will create a `launch.json` file in a .vscode folder in your workspace (project root folder) or in your [user settings](https://code.visualstudio.com/docs/editor/debugging#_global-launch-configuration) or [workspace settings](https://code.visualstudio.com/docs/editor/multi-root-workspaces#_workspace-launch-configurations).

If you already have a `launch.json` for your project, you can open it using `Open launch.json`.

To add a new configuration to an existing `launch.json`, choose the "Add Configuration…" button to invoke the snippet IntelliSense.

<p align="center">
<img src="images/create-launch-json.gif" alt="Create launch.json" width="75%">
</p>

There are many configuration attributes (see [the Launch.json attributes](#launchjson-attributes) section). IntelliSense in VS Code’s launch.json editor will help you navigate available options and documentation.

### Launch

You can choose "Start Debugging (F5)" and "Run Without Debugging (^F5)" a.k.a the `noDebug` mode. This feature uses a `launch` request type configuration. Its `program` attribute needs to be either the go file or folder of the main package or test file. In this mode, the Go extension will start the debug session by building and launching the program. The launched program will be terminated when the debug session ends.

*   Supported modes
    *   `debug`: build and debug a main package
    *   `test`: build and debug a test
    *   `exec`: debug a precompiled binary. The binary needs to be built with `-gcflags=all="-N -l"` flags to avoid stripping debugging information.
    *   `auto`: automatically choose between `debug` and `test` depending on the open file.

### Attach

You can debug an already running program using the `attach` request type configuration. With the `attach` request, the Go extension starts `dlv-dap` and configures it to attach to the specified process. Users can select the process to debug with one of the following options:


*   Specifying the numeric process id (PID) with the `processId` attribute.
*   Specifying the target program name in the `processId` attribute. If there are multiple processes matching the specified program name, the extension will show the list of matching processes at the start of the debug session.
*   Specifying `0` in the `processId` attribute and selecting the process from the drop-down menu at the start of the debug session.

<p align="center">
<img src="images/attach.gif" alt="Attach to a running process" width="75%">
</p>

When you end the debug session, the debug UI allows you to choose to either

*   Disconnect: detach and leave the process running. (default)
*   Terminate: terminate the attached process.

<p align="center">
<img src="images/attach-terminate.gif" alt="Terminate Debugging started with Attach" style="width: 30%">
</p>

<!-- TODO:[SupportSuspendDebuggee](https://code.visualstudio.com/updates/v1_56#_disconnect-debugger-and-keep-debuggee-suspended) -->

###  Debug Actions

Once a debug session starts, the Debug toolbar will appear on the top of the editor.

<p align="center">
<img src="images/debug-toolbar.png" alt="Debug Tool Bar" width="30%">
</p>

*   Continue / Pause F5
*   Step Over (aka `next` in Delve) F10
*   Step Into (aka `step` in Delve) F11
*   Step Out (aka `stepout` in Delve) Shift+F11 or ⇧F11
*   Restart (currently this is "Stop + Start")  Ctrl+Shift+F5 or ⇧⌘F5
*   Stop (terminate the debugee. Available in Launch request)  Shift+F5 or ⇧F5
*   Disconnect (detach from the debugee. Available only in Attach request) Shift+F5 or ⇧F5
*   Terminate (terminate the debugee. Available only in Attach request) Alt+Shift+F5 or ⌥⇧F5

### Breakpoints

See [VS Code’s Debug Documentation on Breakpoints](https://code.visualstudio.com/docs/editor/debugging#_breakpoints) to get familiar with VS Code’s UI. The Go debugger supports multiple ways to configure breakpoints.

*   **Breakpoints**: you can set breakpoints by clicking on the editor margin or using F9 on the current line. If the breakpoints can’t be set by Delve, VS Code will show the failure reason and grey out the dot.

<p align="center">
<img src="images/invalid-breakpoint.png" alt="Invalid breakpoint" width="75%">
</p>

*   **Conditional breakpoints**: you can specify breakpoint conditions (similar to Delve’s [`condition` command](https://github.com/go-delve/delve/tree/master/Documentation/cli#condition)).
    *   Expression condition: takes a boolean expression.
    *   Hit count: supports comparison operators (`>`, `>=`, `<`, `<=`, `==`, `!=`) with an integer value. `% n` form means we should stop at the breakpoint when the hitcount is a multiple of `n`.

<p align="center">
<img src="images/conditional-breakpoint.gif" alt="Conditional Breakpoint" width="50%">
</p>

*   **Function Breakpoints**: breakpoints can be set based on function names.  Press the + button in the BREAKPOINTS section header and enter the location in the form of `<function>[:<line>]`. This sets the breakpoint in the `line` inside the `function`. The full syntax for `function` is `<package>.(*<receiver type>).<function_name>` as specified in [Delve’s location spec](https://github.com/go-delve/delve/blob/master/Documentation/cli/locspec.md#location-specifiers). Function breakpoints are shown with a red triangle in the BREAKPOINTS section.

<p align="center">
<img src="images/function-breakpoint.gif" alt="Function breakpoint" width="75%">
</p>

*   Logpoint (WIP)

### Data Inspection

You can inspect variables in the VARIABLES section of the Run view or by hovering over their source in the editor. Variable values and expression evaluation are relative to the selected stack frame in the CALL section.

By default, the VARIABLES section hides global variables, and shows only local variables and function arguments. However, you can still inspect global variables from the DEBUG CONSOLE panel. If you prefer to have the VARIABLES section show global variables, set the `showGlobalVariables` attribute in the `launch.json` configuration, or set it in the `go.delveConfig` setting.

When you select a variable and right click from the VARIABLES section, the context menu will present shortcuts to features such as:

*   `Set Value`: you can set/modify simple string, numeric, pointer values. Using composite literals, or memory allocation is not supported.
*   `Copy Value`: this copies the value in clipboard.
*   `Copy as Expression`: this is useful when you need to query from the REPL in the DEBUG CONSOLE panel.
*   `Add to Watch`: this will automatically add the expression to the WATCH section.

Shadowed variables will be marked with `()`.

<p align="center">
<img src="images/shadowed-variables.png" alt="Shadowed Variables" style="width: 50%">
</p>

⚠️ Delve debugger imposes variable loading limits to prevent loading too many variables at once and negatively impacting debugging latency. The `dlv-dap` mode uses a different approach. It takes advantage of the interactive UI features to provide on-demand loading of individual variables, paging of arrays, slices and maps and increased string limits depending on the context. We continue to explore additional interactive features to balance performance and usability of variable loading and look forward to your feedback.

You can inspect variables and evaluate expressions from the DEBUG CONSOLE panel too. Acceptable expressions are either

*   A valid [Delve expression](https://github.com/go-delve/delve/blob/master/Documentation/cli/expr.md), or
*   `call <function_call_expression>` to call functions.

<p align="center">
<img src="images/debug-console.png" alt="Debug Console" width="50%">
</p>

Variables and expressions accepted in DEBUG CONSOLE can be also registered in the Run view’s WATCH section, so they can be evaluated automatically as you debug. The "Add to Watch" feature from the VARIABLES section is convenient when you want to register interesting variables.

⚠️ Function call feature is highly EXPERIMENTAL due to the limitation in Go runtime. Registering function calls in the WATCH section can often be problematic. Pause, stop, and disconnect will not work while a function call is running.

Hover over variables in editors during debugging shows the value of the variable. For this feature, VS Code extracts the variable expression and makes a request to the debugger to evaluate the expression. Delve evaluates the expression relative to the highlighted stack frame chosen in the CALL STACK. By default, that is the current top-most frame.

<p align="center"><img src="images/variable-hover.png" alt="Hover over Variable in Source Code" width="50%">
 </p>

⚠️ Limitation

*   VS Code heuristically determines the variable expression without full understanding of the scope & the currently selected frame. Delve tries to evaluate the provided expression in the selected frame. As a result, hover over variables outside the selected frame’s function may present incorrect information.

### Call Stack

You can inspect all goroutines and their stacks in the CALL STACK section. The CALL STACK section UI allows switching between goroutines or selecting a different stack frame. As a different stack frame or different goroutine is selected, the scope shown in the VARIABLE section will be updated for the newly selected stack frame, and the expressions in the WATCH section will be automatically reevaluated relative to the newly selected stack frame.

<p align="center"><img src="images/callstack-section-annotated.gif" alt="Call Stack Section Overview" width="75%"> </p>

1. Goroutine stacks are annotated with their internal goroutine IDs.
2. The current goroutine is marked with `*`. If multiple goroutines stop (e.g. hit breakpoints) concurrently, Delve will pick one randomly. There also might not be a current goroutine (e.g. deadlock, pause or internal breakpoint hit by a system thread not running a goroutine).
3. If you click a goroutine call stack from the CALL STACK section, the goroutine is _selected_.
4. You can select a frame of the selected goroutine. The VARIABLE and WATCH sections will be updated accordingly and the cursor in the editor will be moved to the corresponding location in the source code.
5. Runtime stack frames are deemphasized (greyed out or collapsed).
6. Thread IDs are shown for scheduled goroutines.
7. Stop reason. It’s possible that there are multiple reasons goroutines were stopped, but currently only one reason is presented.
8. File name and line number of the frame.
9. You can trigger a debug action with the selected goroutine. Note: Resuming or stopping only a single goroutine (Go Issue [25578](https://github.com/golang/go/issues/25578), [31132](https://github.com/golang/go/issues/31132)) is currently not supported, so the action will cause all the goroutines to get activated or paused.
10. Function name of the frame.

When the program stops due to exception, panic, or bad access error, the CALL STACK shows the stop reason and the editor highlights the source location with more details.

<p align="center"><img src="images/panicinfo.png" alt="Panic" width="75%"></p>

## Configuration

### Launch.json Attributes

There are many attributes that you can adjust in the launch and attach debug configuration. The following general attributes are mandatory for all launch configurations.

*   `name`: the name of your configuration as it appears in the drop-down in the Run view.
*   `type`: the debugging type VS Code uses to decide which debugging extension should be used. Always leave this set to `"go"`.
*   `request`: `launch` or `attach`.

Here is the list of attributes specific to Go debugging.

<!-- DO NOT EDIT: Auto-generated by go run tools/generate -->
<!-- SETTINGS BEGIN -->
| Property | Launch | Attach |
| --- | --- | --- |
| `args` | Command line arguments passed to the debugged program.<br/> | <center>_n/a_</center> |
| `backend` | Backend used by delve. Maps to `dlv`'s `--backend` flag.<br/><p>Allowed Values: `"default"`, `"native"`, `"lldb"`<br/> | <center>_same as Launch_</center>|
| `buildFlags` | Build flags, to be passed to the Go compiler. Maps to dlv's `--build-flags` flag.<br/>(Default: `""`)<br/> | <center>_n/a_</center> |
| `coreFilePath` | Path to the core dump file to open. For use on 'core' mode only<br/>(Default: `""`)<br/> | <center>_n/a_</center> |
| `cwd` | Workspace relative or absolute path to the working directory of the program being debugged if a non-empty value is specified. The `program` folder is used as the working directory if `cwd` is omitted or empty.<br/>(Default: `""`)<br/> | Workspace relative or absolute path to the working directory of the program being debugged. Default is the current workspace.<br/>(Default: `"${workspaceFolder}"`)<br/> |
| `debugAdapter` | Select which debug adapter to use with this launch configuration.<br/><p>Allowed Values: `"legacy"`, `"dlv-dap"`<br/>(Default: `dlv-dap`)<br/> | <center>_same as Launch_</center>|
| `dlvFlags` | Extra flags for `dlv`. See `dlv help` for the full list of supported. Flags such as `--log-output`, `--log`, `--log-dest`, `--api-version`, `--output`, `--backend` already have corresponding properties in the debug configuration, and flags such as `--listen` and `--headless` are used internally. If they are specified in `dlvFlags`, they may be ignored or cause an error.<br/> | <center>_same as Launch_</center>|
| `env` | Environment variables passed to the program.<br/> | <center>_n/a_</center> |
| `envFile` | Absolute path to a file containing environment variable definitions. Multiple files can be specified by provided an array of absolute paths<br/>(Default: `${workspaceFolder}/.env`)<br/> | <center>_n/a_</center> |
<<<<<<< HEAD
| `host` | The host name of the machine the delve debugger will be listening on.<br/>(Default: `"127.0.0.1"`)<br/> | <center>_same as Launch_</center>|
=======
| `host` | In legacy mode, this will only apply to remote-attach configurations, which will look for "dlv ... --headless --listen=<host>:<port>" server started externally. In dlv-dap mode (which does not yet support remote-attach), this will apply to all other configurations. The extension will try to connect to an external server started with "dlv dap --listen=<host>:<port>" to ask it to launch/attach to the target process.<br/>(Default: `"127.0.0.1"`)<br/> | <center>_same as Launch_</center>|
>>>>>>> c0e33de4
| `logDest` | dlv's `--log-dest` flag. See `dlv log` for details. Number argument is not allowed. Supported only in `dlv-dap` mode, and on Linux and Mac OS.<br/> | dlv's `--log-dest` flag. See `dlv log` for details. Number argument is not allowed. Supported only in `dlv-dap` mode and on Linux and Mac OS.<br/> |
| `logOutput` | Comma separated list of components that should produce debug output. Maps to dlv's `--log-output` flag. Check `dlv log` for details.<br/><p>Allowed Values: `"debugger"`, `"gdbwire"`, `"lldbout"`, `"debuglineerr"`, `"rpc"`, `"dap"`<br/>(Default: `"debugger"`)<br/> | <center>_same as Launch_</center>|
| `mode` | One of `auto`, `debug`, `test`, `exec`, `replay`, `core`. In `auto` mode, the extension will choose either `debug` or `test` depending on active editor window.<br/><p>Allowed Values: `"auto"`, `"debug"`, `"test"`, `"exec"`, `"replay"`, `"core"`<br/>(Default: `auto`)<br/> | Indicates local or remote debugging. Local maps to the `dlv attach` command, remote maps to `connect`. `remote` is not supported in `dlv-dap` mode currently. Use `host` and `port` instead.<br/><p>Allowed Values: `"local"`, `"remote"`<br/>(Default: `local`)<br/> |
| `output` | Output path for the binary of the debugee.<br/>(Default: `"debug"`)<br/> | <center>_n/a_</center> |
<<<<<<< HEAD
| `port` | The port that the delve debugger will be listening on.<br/>(Default: `2345`)<br/> | <center>_same as Launch_</center>|
=======
| `port` | In legacy mode, this will only apply to remote-attach configurations, which will look for "dlv ... --headless --listen=<host>:<port>" server started externally. In dlv-dap mode (which does not yet support remote-attach), this will apply to all other configurations. The extension will try to connect to an external server started with "dlv dap --listen=<host>:<port>" to ask it to launch/attach to the target process.<br/>(Default: `2345`)<br/> | <center>_same as Launch_</center>|
>>>>>>> c0e33de4
| `processId` | <center>_n/a_</center> | <br/><p><b>Option 1:</b> Use process picker to select a process to attach, or Process ID as integer.<br/><p>Allowed Values: `"${command:pickProcess}"`, `"${command:pickGoProcess}"`<br/><br/><p><b>Option 2:</b> Attach to a process by name. If more than one process matches the name, use the process picker to select a process.<br/><br/><p><b>Option 3:</b> The numeric ID of the process to be debugged. If 0, use the process picker to select a process.<br/><br/>(Default: `0`)<br/> |
| `program` | Path to the program folder (or any go file within that folder) when in `debug` or `test` mode, and to the pre-built binary file to debug in `exec` mode. If it is not an absolute path, the extension interpretes it as a workspace relative path.<br/>(Default: `"${workspaceFolder}"`)<br/> | <center>_n/a_</center> |
| `remotePath` | <center>_n/a_</center> | (Deprecated) *Use `substitutePath` instead.*<br/>The path to the source code on the remote machine, when the remote path is different from the local machine. If specified, becomes the first entry in substitutePath.<br/>(Default: `""`)<br/> |
| `showGlobalVariables` | Boolean value to indicate whether global package variables should be shown in the variables pane or not.<br/>(Default: `false`)<br/> | <center>_same as Launch_</center>|
| `showLog` | Show log output from the delve debugger. Maps to dlv's `--log` flag.<br/>(Default: `false`)<br/> | <center>_same as Launch_</center>|
| `stackTraceDepth` | Maximum depth of stack trace collected from Delve.<br/>(Default: `50`)<br/> | <center>_same as Launch_</center>|
| `stopOnEntry` | Automatically stop program after launch.<br/>(Default: `false`)<br/> | Automatically stop program after attach.<br/>(Default: `false`)<br/> |
| `substitutePath` | An array of mappings from a local path (editor) to the remote path (debugee). This setting is useful when working in a file system with symbolic links, running remote debugging, or debugging an executable compiled externally. The debug adapter will replace the local path with the remote path in all of the calls.<br/><p><br/><ul><li>`"from"`: The absolute local path to be replaced when passing paths to the debugger.<br/>(Default: `""`)<br/></li><li>`"to"`: The absolute remote path to be replaced when passing paths back to the client.<br/>(Default: `""`)<br/></li></ul><br/> | An array of mappings from a local path (editor) to the remote path (debugee). This setting is useful when working in a file system with symbolic links, running remote debugging, or debugging an executable compiled externally. The debug adapter will replace the local path with the remote path in all of the calls.  Overriden by `remotePath`.<br/><p><br/><ul><li>`"from"`: The absolute local path to be replaced when passing paths to the debugger.<br/>(Default: `""`)<br/></li><li>`"to"`: The absolute remote path to be replaced when passing paths back to the client.<br/>(Default: `""`)<br/></li></ul><br/> |
| `trace` | Various levels of logging shown in the debug console & 'Go Debug' output channel. When using the `legacy` debug adapter, the logs will also be written to a file if it is set to a value other than `error`.<br/><p>Allowed Values: `"verbose"`, `"trace"`, `"log"`, `"info"`, `"warn"`, `"error"`<br/>(Default: `"error"`)<br/> | <center>_same as Launch_</center>|
| `traceDirPath` | Directory in which the record trace is located or to be created for a new output trace. For use on 'replay' mode only<br/>(Default: `""`)<br/> | <center>_n/a_</center> |
<!-- SETTINGS END -->

⚠️ `dlv-dap` needs file or directory values in the launch configuration to be absolute paths. When configuring those values, use [the VS Code variables substitution](https://code.visualstudio.com/docs/editor/variables-reference) - VS Code will resolve the variables inside strings in `launch.json` before passing the configuration to the Go extension and `dlv-dap`. For example, `${workspaceFolder}` will be replaced with the absolute path to the workspace root folder. When appropriate, the Go extension will resolve relative paths or home directory (~) before sending the configuration to `dlv-dap`.

### **Debugging symlink directories**

Since the debugger and go compiler use the actual filenames, extra configuration is required to debug symlinked directories. Use the substitutePath property to tell the `debugAdapter` how to properly translate the paths. For example, if your project lives in `/path/to/actual/helloWorld`, but the project is open in vscode under the linked folder `/path/to/hello`, you can add the following to your config to set breakpoints in the files in `/path/to/hello`:

```
{
    "name": "Launch remote",
    "type": "go",
    "request": "launch",
    "mode": "debug",
    "program": "/path/to/actual/helloWorld",
    "substitutePath": [
		{
			"from": "/path/to/hello",
			"to": "/path/to/actual/helloWorld",
		},
	],
}
```

<!--### Options for "Add Configuration"

TODO: clean up the snippets in package.json

TODO: auto-generate from package.json. -->

### Settings

You can adjust the default value of the following configuration properties using `go.delveConfig` settings. These default values are useful when you choose to run a debug session without the launch configuration set in `launch.json`. For example, debug sessions started using the `Debug Test` code lenses use the adjusted values from these settings.

*   [`go.delveConfig`](settings.md#go.delveConfig)
    *   `debugAdapter`: Controls which debug adapter to use (default: `legacy`). Select ‘dlv-dap’.
    *   `showGlobalVariables`: Show global variables in the Debug view (default: `false`).
    *   `substitutePath`: Path mappings to apply to get from a path in the editor to a path in the compiled program (default: `[]`).

⚠️ Where is the `dlvLoadConfig` setting? Delve debugger imposes variable loading limits to avoid loading too many variables at once and negatively impacting debugging latency. The legacy adapter supported `dlvLoadConfig` to adjust these limits for the duration of the session. The user therefore had to come up with a one-size-fits-all limit if the default behavior was not satisfactory. `dlv-dap` mode uses a different approach as described in [the Data Inspection section](#data-inspection). If this setting is configured and `dlv-dap` mode is used, the extension will show a warning prompt now. If the current variable loading behavior and internal limits are not working for you, please [open an issue](https://github.com/golang/vscode-go/issues/new) and share your feedback.

<p align="center"><img src="images/dlv-load-config-warning.png" alt="dlvLoadConfig is invalid" width="50%"> </p>

## Advanced Topics


### Go Debug Extension Architecture Overview

VS Code implements a generic, language-agnostic debugger UI based on [Debug Adapter Protocol](https://microsoft.github.io/debug-adapter-protocol/) (DAP), an abstract protocol for communicating with debugger backend. Previously, the Go extension used an intermediary typescript program (legacy debug adapter) to launch Delve and adapt Delve to DAP. With [the new, native DAP implementation in Delve](https://github.com/go-delve/delve/tree/master/service/dap), the intermediary program is no longer necessary, and efficient and tight integration with Delve becomes possible.

<p align="center"><img src="images/vscode-go-debug-arch.png" alt="vscode-go debug architecture"> </p>

For information on debugging using the legacy debug adapter, please see the old [Debugging Documentation](https://github.com/golang/vscode-go/blob/master/docs/debugging.md). Note that many new or enhanced features discussed in this document may not be available with the legacy debug adapter.

### Manually installing `dlv-dap`

On rare occasions, you may want to install `dlv-dap` by yourself instead of letting the extension handle its installation.

First, find where the Go extension finds tools. Like [other tools the extension uses](https://github.com/golang/vscode-go/blob/master/docs/tools.md#tools), the Go extension searches the `dlv-dap` executable from `${GOPATH}/bin`, `${GOBIN}` and `${PATH}`  (or `Path` in Windows). So, install `dlv-dap` in the directory. The easiest way to check the tool installation location the Go extension uses is currently by running the `Go: Locate Configured Go Tools` command from the command palette (⇧+⌘+P or Ctrl+Shift+P).

The following commands download the source of Delve from the master branch, build & store as `dlv-dap` in `~/go/bin/` directory assuming the directory is the place you found from the first step.

If your Go version is 1.16 or newer:

```
$ GOBIN=/tmp/ go install github.com/go-delve/delve/cmd/dlv@master
$ mv /tmp/dlv $GOPATH/bin/dlv-dap
```

If your Go version is older than 1.16:

```
$ cd $(mktemp -d)
$ GO111MODULE=on GOBIN=/tmp/ go get github.com/go-delve/delve/cmd/dlv@master
$ mv /tmp/dlv $GOPATH/bin/dlv-dap
```

If you want to explicitly specify the location of the delve binary, use the `go.alternateTools` setting:
```json5
"go.alternateTools": {
    "dlv-dap": "<absolute path to your dlv binary>"
}
```

### Remote Debugging


> If you are able to use the [Remote Development](https://aka.ms/vscode-remote/download/extension) extensions and VS Code’s  universal [remote development capabilities](https://code.visualstudio.com/docs/remote/remote-overview), that is the recommended way to debug Go programs remotely. Check out [Getting started](https://code.visualstudio.com/docs/remote/remote-overview#_getting-started) section and [Remote tutorials](https://code.visualstudio.com/docs/remote/remote-overview#_remote-tutorials) to learn more.

🚧 Remote debugging is the debug mode intended to work with a debugger and target running on a different machine or a container. Support for remote debugging using Delve’s native DAP implementation is still a work-in-progress. Please fall back to the `legacy` debug adapter.

### Running Debugee Externally

Sometimes you’d like to launch the program for debugging outside VS Code (e.g., as a workaround of the missing `console` support), there are currently two options.

*   Compile and run the program from the external terminal and use [the "attach" configuration](#attach).
*   Launch the server externally; run `dlv-dap dap --listen=:<port>` from the external terminal, and set the `"debugServer": <port>` attribute in your launch configuration.

## Reporting Issues

When you are having issues in `dlv-dap` mode, first check if the problems are reproducible after updating `dlv-dap`. It's possible that the problems are already fixed. Follow the instruction for [updating dlv-dap](#updating-dlv-dap)) and [updating extension](https://code.visualstudio.com/docs/editor/extension-gallery#\_extension-autoupdate).

Please report issues in [our issue tracker](https://github.com/golang/vscode-go/issues) with the following information.

*   `go version`
*   `go version -m <path/to/dlv-dap>`
*   VS Code and VS Code Go version (e.g. `code --version`)
*   Instructions to reproduce the issue (code snippets, your `launch.json`, screenshot)
*   DAP trace (See [the instruction](#collecting-logs))

### Collecting Logs

```json5
{
    "name": "Launch file",
    "type": "go",
    "trace": "verbose",
    "showLog": true,
    "logOutput": "dap",
    ...
}
```

The `logOutput` and `showLog` attributes in `launch.json` enable Delve-side logging (server-side) and DAP message tracing. The `trace` attribute controls the verbosity of Go extension's side logging (client-side).

The logging will appear in the `Go Debug` output channel (Command Palette -> "View: Toggle Output" -> Select "Go Debug" from the dropdown menu). By nature, debug logs may contain sensitive information. Please review the logs carefully before sharing debug logs.

## Developing

### Code location

The core part of Delve DAP implementation is in the [`service/dap`](https://github.com/go-delve/delve/tree/master/service/dap) package. Follow Delve project's [contribution guideline](https://github.com/go-delve/delve/blob/master/CONTRIBUTING.md#contributing-code) to send PRs.

Code for integration with the Go extension is mostly in [`src/goDebugFactory.ts`](https://github.com/golang/vscode-go/blob/master/src/goDebugFactory.ts) and tests are in [`test/integration/goDebug.test.ts`](https://github.com/golang/vscode-go/blob/master/test/integration/goDebug.test.ts). Please take a look at VS Code Go project's [contribution guideline](https://github.com/golang/vscode-go/blob/master/docs/contributing.md) to learn about how to prepare a change and send it for review.

### Testing

For simple launch cases, build the delve binary, and configure `"go.alternateTools"` setting.

```json5
"go.alternateTools": {
    "dlv-dap": <path_to_your_delve>
}
```

<p align="center"><img src="images/debug-output.png" alt="Go Debug output channel" width="100%"></p>
If you are having issues with seeing logs and/or suspect problems in the extension's integration, you can start the Delve DAP server from a separate terminal and configure the extension to directly connect to it. Please remember to [file an issue](https://github.com/golang/vscode-go/issues/new) if you encounter any logging-related problems.

```
$ dlv-dap dap --listen=:12345 --log --log-output=dap
```

```json5
{
    "name": "Launch file",
    "type": "go",
    "request": "launch",
    "debugAdapter": "dlv-dap",
    ...
    "debugServer": 12345,
}
```

## FAQs

### Why does my debug session stop when I set breakpoints?

To support being able to set breakpoints while the program is running, the debug adapter needs to stop the program. Due to the extra synchronization required to correctly resume the program, the debug adapter currently sends a stopped event. This means that if you are editing breakpoints while the program is running, you will need to hit continue to continue your debug session. We plan to change the behavior of the debug adapter for more seamless editing of breakpoints. You can track the progress [here](https://github.com/golang/vscode-go/issues/1676).

### I need to view large strings. How can I do that if `dlvLoadConfig` with `maxStringLen` is deprecated?

The legacy adapter used `dlvLoadConfig` as one-time session-wide setting to override dlv's conservative default variable loading limits, intended to protect tool's performance. The new debug adapter is taking a different approach with on-demand loading of composite data and updated string limits, relaxed when interacting with individual strings. In particular, if the new default limit of 512, applied to all string values in the variables pane, is not sufficient, you can take advantage of a larger limit of 4096 with one of the following:

*   Hover over the variable in the source code
*   `Copy as Expression` to query the string via REPL in the DEBUG CONSOLE panel
*   `Copy Value` to clipboard

Please [open an issue](https://github.com/golang/vscode-go/issues/new) if this is not sufficient for your use case or if you have any additional feedback.

<<<<<<< HEAD
=======
### Why does my debug session have an `invalid command` error when I try to step?

When stepping through a program on a particular goroutine, the debugger will make sure that the step is completed, even when interrupted by events on a different goroutine. If a breakpoint is hit on a different goroutine, the debug adapter will stop the program execution to allow you to inspect the state, even though the step request is still active.

If you attempt to make another step request you will get an `invalid command` error.

<p align="center"><img src="images/invalidCommandExceptionInfo.png" alt="Disable breakpoints from the Breakpoints context menu" width="75%"> </p>


Use `Continue` to resume program execution.

If you do not want the step request to be interrupted, you can disable all breakpoints from VS Code from the context menu in the `Breakpoints` view.

<p align="center"><img src="images/disablebps.png" alt="Disable breakpoints from the Breakpoints context menu" width="75%"> </p>


>>>>>>> c0e33de4
[Delve]: https://github.com/go-delve/delve
[VS Code variables]: https://code.visualstudio.com/docs/editor/variables-reference
[snippets]: https://code.visualstudio.com/docs/editor/userdefinedsnippets
[Command Palette]: https://code.visualstudio.com/docs/getstarted/userinterface#_command-palette<|MERGE_RESOLUTION|>--- conflicted
+++ resolved
@@ -246,20 +246,12 @@
 | `dlvFlags` | Extra flags for `dlv`. See `dlv help` for the full list of supported. Flags such as `--log-output`, `--log`, `--log-dest`, `--api-version`, `--output`, `--backend` already have corresponding properties in the debug configuration, and flags such as `--listen` and `--headless` are used internally. If they are specified in `dlvFlags`, they may be ignored or cause an error.<br/> | <center>_same as Launch_</center>|
 | `env` | Environment variables passed to the program.<br/> | <center>_n/a_</center> |
 | `envFile` | Absolute path to a file containing environment variable definitions. Multiple files can be specified by provided an array of absolute paths<br/>(Default: `${workspaceFolder}/.env`)<br/> | <center>_n/a_</center> |
-<<<<<<< HEAD
-| `host` | The host name of the machine the delve debugger will be listening on.<br/>(Default: `"127.0.0.1"`)<br/> | <center>_same as Launch_</center>|
-=======
 | `host` | In legacy mode, this will only apply to remote-attach configurations, which will look for "dlv ... --headless --listen=<host>:<port>" server started externally. In dlv-dap mode (which does not yet support remote-attach), this will apply to all other configurations. The extension will try to connect to an external server started with "dlv dap --listen=<host>:<port>" to ask it to launch/attach to the target process.<br/>(Default: `"127.0.0.1"`)<br/> | <center>_same as Launch_</center>|
->>>>>>> c0e33de4
 | `logDest` | dlv's `--log-dest` flag. See `dlv log` for details. Number argument is not allowed. Supported only in `dlv-dap` mode, and on Linux and Mac OS.<br/> | dlv's `--log-dest` flag. See `dlv log` for details. Number argument is not allowed. Supported only in `dlv-dap` mode and on Linux and Mac OS.<br/> |
 | `logOutput` | Comma separated list of components that should produce debug output. Maps to dlv's `--log-output` flag. Check `dlv log` for details.<br/><p>Allowed Values: `"debugger"`, `"gdbwire"`, `"lldbout"`, `"debuglineerr"`, `"rpc"`, `"dap"`<br/>(Default: `"debugger"`)<br/> | <center>_same as Launch_</center>|
 | `mode` | One of `auto`, `debug`, `test`, `exec`, `replay`, `core`. In `auto` mode, the extension will choose either `debug` or `test` depending on active editor window.<br/><p>Allowed Values: `"auto"`, `"debug"`, `"test"`, `"exec"`, `"replay"`, `"core"`<br/>(Default: `auto`)<br/> | Indicates local or remote debugging. Local maps to the `dlv attach` command, remote maps to `connect`. `remote` is not supported in `dlv-dap` mode currently. Use `host` and `port` instead.<br/><p>Allowed Values: `"local"`, `"remote"`<br/>(Default: `local`)<br/> |
 | `output` | Output path for the binary of the debugee.<br/>(Default: `"debug"`)<br/> | <center>_n/a_</center> |
-<<<<<<< HEAD
-| `port` | The port that the delve debugger will be listening on.<br/>(Default: `2345`)<br/> | <center>_same as Launch_</center>|
-=======
 | `port` | In legacy mode, this will only apply to remote-attach configurations, which will look for "dlv ... --headless --listen=<host>:<port>" server started externally. In dlv-dap mode (which does not yet support remote-attach), this will apply to all other configurations. The extension will try to connect to an external server started with "dlv dap --listen=<host>:<port>" to ask it to launch/attach to the target process.<br/>(Default: `2345`)<br/> | <center>_same as Launch_</center>|
->>>>>>> c0e33de4
 | `processId` | <center>_n/a_</center> | <br/><p><b>Option 1:</b> Use process picker to select a process to attach, or Process ID as integer.<br/><p>Allowed Values: `"${command:pickProcess}"`, `"${command:pickGoProcess}"`<br/><br/><p><b>Option 2:</b> Attach to a process by name. If more than one process matches the name, use the process picker to select a process.<br/><br/><p><b>Option 3:</b> The numeric ID of the process to be debugged. If 0, use the process picker to select a process.<br/><br/>(Default: `0`)<br/> |
 | `program` | Path to the program folder (or any go file within that folder) when in `debug` or `test` mode, and to the pre-built binary file to debug in `exec` mode. If it is not an absolute path, the extension interpretes it as a workspace relative path.<br/>(Default: `"${workspaceFolder}"`)<br/> | <center>_n/a_</center> |
 | `remotePath` | <center>_n/a_</center> | (Deprecated) *Use `substitutePath` instead.*<br/>The path to the source code on the remote machine, when the remote path is different from the local machine. If specified, becomes the first entry in substitutePath.<br/>(Default: `""`)<br/> |
@@ -449,8 +441,6 @@
 
 Please [open an issue](https://github.com/golang/vscode-go/issues/new) if this is not sufficient for your use case or if you have any additional feedback.
 
-<<<<<<< HEAD
-=======
 ### Why does my debug session have an `invalid command` error when I try to step?
 
 When stepping through a program on a particular goroutine, the debugger will make sure that the step is completed, even when interrupted by events on a different goroutine. If a breakpoint is hit on a different goroutine, the debug adapter will stop the program execution to allow you to inspect the state, even though the step request is still active.
@@ -467,7 +457,6 @@
 <p align="center"><img src="images/disablebps.png" alt="Disable breakpoints from the Breakpoints context menu" width="75%"> </p>
 
 
->>>>>>> c0e33de4
 [Delve]: https://github.com/go-delve/delve
 [VS Code variables]: https://code.visualstudio.com/docs/editor/variables-reference
 [snippets]: https://code.visualstudio.com/docs/editor/userdefinedsnippets
