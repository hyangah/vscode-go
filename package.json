{
  "name": "go",
  "displayName": "Go",
<<<<<<< HEAD
  "version": "0.36.0",
=======
  "version": "0.37.0-dev",
  "preview": true,
>>>>>>> 7df32c8f
  "publisher": "golang",
  "description": "Rich Go language support for Visual Studio Code",
  "author": {
    "name": "Go Team at Google"
  },
  "license": "MIT",
  "icon": "media/go-logo-blue.png",
  "categories": [
    "Programming Languages",
    "Snippets",
    "Linters",
    "Debuggers",
    "Formatters",
    "Testing"
  ],
  "galleryBanner": {
    "color": "#F2F2F2",
    "theme": "light"
  },
  "private": true,
  "repository": {
    "type": "git",
    "url": "https://github.com/golang/vscode-go"
  },
  "bugs": {
    "url": "https://github.com/golang/vscode-go/issues"
  },
  "keywords": [
    "multi-root ready"
  ],
  "scripts": {
    "vscode:prepublish": "npm run compile",
    "bundle": "esbuild src/goMain.ts debugAdapter=src/debugAdapter/goDebug.ts --bundle --outdir=dist --external:vscode --format=cjs --platform=node",
    "bundle-dev": "npm run bundle -- --sourcemap",
    "bundle-watch": "npm run bundle -- --sourcemap --watch",
    "test-compile": "tsc -p ./",
    "compile": "npm run bundle",
    "watch": "tsc -watch -p ./",
    "test": "npm run test-compile && node ./out/test/runTest.js",
    "lint": "gts lint src test",
    "fix-lint": "gts fix src test",
    "unit-test": "npm run test-compile && node ./node_modules/mocha/bin/_mocha -u tdd --timeout 5000 --colors ./out/test/unit",
    "format": "prettier --write \"src/**/*.ts\" \"test/**/*.ts\""
  },
  "extensionDependencies": [],
  "dependencies": {
    "@vscode/codicons": "0.0.32",
    "diff": "4.0.2",
    "glob": "7.1.7",
    "json-rpc2": "2.0.0",
    "moment": "2.29.4",
    "semver": "7.3.4",
    "tree-kill": "file:third_party/tree-kill",
    "vscode-debugadapter": "1.45.0",
    "vscode-debugadapter-testsupport": "1.45.0",
    "vscode-debugprotocol": "1.45.0",
    "vscode-languageclient": "8.0.1",
    "vscode-languageserver-protocol": "3.17.1",
    "vscode-uri": "3.0.3",
    "web-request": "1.0.7"
  },
  "devDependencies": {
    "@types/adm-zip": "0.4.33",
    "@types/fs-extra": "8.1.1",
    "@types/glob": "7.1.3",
    "@types/mocha": "7.0.2",
    "@types/node": "13.13.46",
    "@types/semver": "7.3.4",
    "@types/sinon": "9.0.11",
    "@types/vscode": "1.67.0",
    "@vscode/test-electron": "2.0.2",
    "adm-zip": "0.4.16",
    "esbuild": "0.12.21",
    "fs-extra": "9.1.0",
    "get-port": "5.1.1",
    "gts": "4.0.0",
    "mocha": "9.2.2",
    "prettier": "2.2.1",
    "sinon": "9.2.4",
    "ts-loader": "7.0.5",
    "typescript": "4.6.4",
    "yarn": "1.22.10"
  },
  "engines": {
    "vscode": "^1.67.0",
    "node": ">=12.0.0"
  },
  "activationEvents": [
    "onLanguage:go",
    "workspaceContains:*.go",
    "workspaceContains:*/*.go",
    "workspaceContains:*/*/*.go",
    "onCommand:go.gopath",
    "onCommand:go.goroot",
    "onCommand:go.tools.install",
    "onCommand:go.locate.tools",
    "onCommand:go.show.commands",
    "onCommand:go.run.modinit",
    "onDebugInitialConfigurations",
    "onDebugResolve:go",
    "onWebviewPanel:welcomeGo",
    "onView:go.test.profile"
  ],
  "main": "./dist/goMain.js",
  "capabilities": {
    "virtualWorkspaces": false,
    "untrustedWorkspaces": {
      "supported": "limited",
      "restrictedConfigurations": [
        "go.alternateTools",
        "go.gopath",
        "go.goroot",
        "go.inferGopath",
        "go.toolsGopath",
        "go.toolsEnvVars",
        "go.toolsManagement.go"
      ]
    }
  },
  "contributes": {
    "languages": [
      {
        "id": "go",
        "extensions": [
          ".go"
        ],
        "aliases": [
          "Go"
        ]
      },
      {
        "id": "go.mod",
        "filenames": [
          "go.mod",
          "gopls.mod"
        ],
        "aliases": [
          "Go Module File"
        ],
        "configuration": "./languages/go.mod.language-configuration.json"
      },
      {
        "id": "go.work",
        "filenames": [
          "go.work"
        ],
        "aliases": [
          "Go Work File"
        ],
        "configuration": "./languages/go.mod.language-configuration.json"
      },
      {
        "id": "go.sum",
        "filenames": [
          "go.sum"
        ],
        "aliases": [
          "Go Checksum File"
        ]
      },
      {
        "id": "gotmpl",
        "extensions": [
          ".tmpl",
          ".gotmpl"
        ],
        "aliases": [
          "Go Template File"
        ]
      },
      {
        "id": "govulncheck",
        "aliases": [
          "Govulncheck Output"
        ]
      }
    ],
    "grammars": [
      {
        "language": "go.mod",
        "scopeName": "go.mod",
        "path": "./syntaxes/go.mod.tmGrammar.json"
      },
      {
        "language": "go.work",
        "scopeName": "go.mod",
        "path": "./syntaxes/go.mod.tmGrammar.json"
      },
      {
        "language": "go.sum",
        "scopeName": "go.sum",
        "path": "./syntaxes/go.sum.tmGrammar.json"
      },
      {
        "language": "govulncheck",
        "scopeName": "govulncheck",
        "path": "./syntaxes/govulncheck.tmGrammar.json"
      }
    ],
    "snippets": [
      {
        "language": "go",
        "path": "./snippets/go.json"
      }
    ],
    "configurationDefaults": {
      "[go]": {
        "editor.insertSpaces": false,
        "editor.formatOnSave": true,
        "editor.codeActionsOnSave": {
          "source.organizeImports": true
        },
        "editor.suggest.snippetsPreventQuickSuggestions": false
      }
    },
    "commands": [
      {
        "command": "go.gopath",
        "title": "Go: Current GOPATH",
        "description": "See the currently set GOPATH."
      },
      {
        "command": "go.goroot",
        "title": "Go: Current GOROOT",
        "description": "See the currently set GOROOT."
      },
      {
        "command": "go.locate.tools",
        "title": "Go: Locate Configured Go Tools",
        "description": "List all the Go tools being used by this extension along with their locations."
      },
      {
        "command": "go.test.cursor",
        "title": "Go: Test Function At Cursor",
        "description": "Runs a unit test at the cursor."
      },
      {
        "command": "go.test.cursorOrPrevious",
        "title": "Go: Test Function At Cursor or Test Previous",
        "description": "Runs a unit test at the cursor if one is found, otherwise re-runs the last executed test."
      },
      {
        "command": "go.subtest.cursor",
        "title": "Go: Subtest At Cursor",
        "description": "Runs a sub test at the cursor."
      },
      {
        "command": "go.debug.subtest.cursor",
        "title": "Go: Debug Subtest At Cursor",
        "description": "Debug a sub test at the cursor."
      },
      {
        "command": "go.benchmark.cursor",
        "title": "Go: Benchmark Function At Cursor",
        "description": "Runs a benchmark at the cursor."
      },
      {
        "command": "go.debug.cursor",
        "title": "Go: Debug Test At Cursor",
        "description": "Debug test at the cursor."
      },
      {
        "command": "go.test.file",
        "title": "Go: Test File",
        "description": "Runs all unit tests in the current file."
      },
      {
        "command": "go.test.package",
        "title": "Go: Test Package",
        "description": "Runs all unit tests in the package of the current file."
      },
      {
        "command": "go.test.refresh",
        "title": "Go Test: Refresh",
        "description": "Refresh a test in the test explorer. Only available as a context menu option in the test explorer.",
        "category": "Test",
        "icon": "$(refresh)"
      },
      {
        "command": "go.test.showProfiles",
        "title": "Go Test: Show Last Profile",
        "description": "Show last captured profile",
        "category": "Test"
      },
      {
        "command": "go.test.captureProfile",
        "title": "Go Test: Profile",
        "description": "Run a test and capture a profile",
        "category": "Test"
      },
      {
        "command": "go.test.deleteProfile",
        "title": "Go Test: Delete Profile",
        "shortTitle": "Delete",
        "description": "Delete selected profile",
        "category": "Test"
      },
      {
        "command": "go.test.showProfileFile",
        "title": "Go: Show pprof file",
        "description": "Internal use. Open a pprof profile file."
      },
      {
        "command": "go.benchmark.package",
        "title": "Go: Benchmark Package",
        "description": "Runs all benchmarks in the package of the current file."
      },
      {
        "command": "go.benchmark.file",
        "title": "Go: Benchmark File",
        "description": "Runs all benchmarks in the current file."
      },
      {
        "command": "go.test.workspace",
        "title": "Go: Test All Packages In Workspace",
        "description": "Runs all unit tests from all packages in the current workspace."
      },
      {
        "command": "go.test.previous",
        "title": "Go: Test Previous",
        "description": "Re-runs the last executed test."
      },
      {
        "command": "go.debug.previous",
        "title": "Go: Debug Previous",
        "description": "Re-runs the last debugged test run through a codelens or \"Go: Debug Test at Cursor\" command."
      },
      {
        "command": "go.test.coverage",
        "title": "Go: Toggle Test Coverage In Current Package",
        "description": "Displays test coverage in the current package."
      },
      {
        "command": "go.test.generate.package",
        "title": "Go: Generate Unit Tests For Package",
        "description": "Generates unit tests for the current package"
      },
      {
        "command": "go.test.generate.file",
        "title": "Go: Generate Unit Tests For File",
        "description": "Generates unit tests for the current file"
      },
      {
        "command": "go.test.generate.function",
        "title": "Go: Generate Unit Tests For Function",
        "description": "Generates unit tests for the selected function in the current file"
      },
      {
        "command": "go.impl.cursor",
        "title": "Go: Generate Interface Stubs",
        "description": "Generates method stub for implementing the provided interface and inserts at the cursor."
      },
      {
        "command": "go.extractServerChannel",
        "title": "Go: Extract Language Server Logs To Editor",
        "description": "Extract logs in the `gopls (server)` output channel to the editor."
      },
      {
        "command": "go.welcome",
        "title": "Go: Welcome",
        "description": "Open the welcome page for the Go extension."
      },
      {
        "command": "go.toggle.gc_details",
        "title": "Go: Toggle gc details",
        "description": "Toggle the display of compiler optimization choices"
      },
      {
        "command": "go.import.add",
        "title": "Go: Add Import",
        "description": "Add an import declaration"
      },
      {
        "command": "go.add.package.workspace",
        "title": "Go: Add Package to Workspace",
        "description": "Add a package from the imports list to the workspace."
      },
      {
        "command": "go.tools.install",
        "title": "Go: Install/Update Tools",
        "description": "install/update the required go packages"
      },
      {
        "command": "go.toggle.test.file",
        "title": "Go: Toggle Test File",
        "description": "Toggles between file in current active editor and the corresponding test file."
      },
      {
        "command": "go.vulncheck.toggle",
        "title": "Go: Toggle Vulncheck",
        "description": "Toggle the display of vulnerability analysis in dependencies."
      },
      {
        "command": "go.add.tags",
        "title": "Go: Add Tags To Struct Fields",
        "description": "Add tags configured in go.addTags setting to selected struct using gomodifytags"
      },
      {
        "command": "go.remove.tags",
        "title": "Go: Remove Tags From Struct Fields",
        "description": "Remove tags configured in go.removeTags setting from selected struct using gomodifytags"
      },
      {
        "command": "go.fill.struct",
        "title": "Go: Fill struct",
        "description": "Fill a struct literal with default values"
      },
      {
        "command": "go.show.commands",
        "title": "Go: Show All Commands...",
        "description": "Shows all commands from the Go extension in the quick pick"
      },
      {
        "command": "go.browse.packages",
        "title": "Go: Browse Packages",
        "description": "Browse packages and Go files inside the packages."
      },
      {
        "command": "go.get.package",
        "title": "Go: Get Package",
        "description": "Run `go get -v` on the package on the current line."
      },
      {
        "command": "go.playground",
        "title": "Go: Run on Go Playground",
        "description": "Upload the current selection or file to the Go Playground"
      },
      {
        "command": "go.lint.package",
        "title": "Go: Lint Current Package",
        "description": "Run linter in the package of the current file."
      },
      {
        "command": "go.lint.workspace",
        "title": "Go: Lint Workspace",
        "description": "Run linter in the current workspace."
      },
      {
        "command": "go.vet.package",
        "title": "Go: Vet Current Package",
        "description": "Run go vet in the package of the current file."
      },
      {
        "command": "go.vet.workspace",
        "title": "Go: Vet Workspace",
        "description": "Run go vet in the current workspace."
      },
      {
        "command": "go.build.package",
        "title": "Go: Build Current Package",
        "description": "Build the package of the current file."
      },
      {
        "command": "go.build.workspace",
        "title": "Go: Build Workspace",
        "description": "Build the current workspace."
      },
      {
        "command": "go.install.package",
        "title": "Go: Install Current Package",
        "description": "Install the current package."
      },
      {
        "command": "go.run.modinit",
        "title": "Go: Initialize go.mod",
        "description": "Run `go mod init` in the workspace folder."
      },
      {
        "command": "go.test.cancel",
        "title": "Go: Cancel Running Tests",
        "description": "Cancels running tests."
      },
      {
        "command": "go.apply.coverprofile",
        "title": "Go: Apply Cover Profile",
        "description": "Applies existing cover profile."
      },
      {
        "command": "go.godoctor.extract",
        "title": "Go: Extract to function",
        "description": "Extract to function using godoctor."
      },
      {
        "command": "go.godoctor.var",
        "title": "Go: Extract to variable",
        "description": "Extract to variable using godoctor."
      },
      {
        "command": "go.languageserver.restart",
        "title": "Go: Restart Language Server",
        "description": "Restart the running instance of the language server"
      },
      {
        "command": "go.environment.choose",
        "title": "Go: Choose Go Environment",
        "description": "Choose a different Go version or binary for this project. (WIP)"
      },
      {
        "command": "go.survey.showConfig",
        "title": "Go: Show Survey Configuration",
        "description": "Show the current Go survey configuration"
      },
      {
        "command": "go.survey.resetConfig",
        "title": "Go: Reset Survey Configuration",
        "description": "Reset the current Go survey configuration history"
      },
      {
        "command": "go.workspace.resetState",
        "title": "Go: Reset Workspace State",
        "description": "Reset keys in workspace state to undefined."
      },
      {
        "command": "go.global.resetState",
        "title": "Go: Reset Global State",
        "description": "Reset keys in global state to undefined."
      },
      {
        "command": "go.explorer.refresh",
        "title": "Go Explorer: Refresh",
        "description": "Refresh the Go explorer. Only available as a menu item in the explorer.",
        "category": "Explorer",
        "icon": "$(refresh)"
      },
      {
        "command": "go.explorer.open",
        "title": "Go Explorer: Open File",
        "description": "Open a file from the Go explorer. Only available as a menu item in the explorer.",
        "category": "Explorer",
        "icon": "$(go-to-file)"
      },
      {
        "command": "go.workspace.editEnv",
        "title": "Go: Edit Workspace Env",
        "description": "Edit the Go Env for the active workspace.",
        "icon": "$(settings-edit)",
        "enablement": "workspaceFolderCount > 0"
      },
      {
        "command": "go.workspace.resetEnv",
        "title": "Go: Reset Workspace Env",
        "description": "Reset the Go Env for the active workspace.",
        "icon": "$(settings-remove)",
        "enablement": "workspaceFolderCount > 0"
      }
    ],
    "breakpoints": [
      {
        "language": "go"
      }
    ],
    "debuggers": [
      {
        "type": "go",
        "label": "Go",
        "program": "./dist/debugAdapter.js",
        "runtime": "node",
        "languages": [
          "go"
        ],
        "variables": {
          "pickProcess": "go.debug.pickProcess",
          "pickGoProcess": "go.debug.pickGoProcess"
        },
        "configurationSnippets": [
          {
            "label": "Go: Launch package",
            "description": "Debug/test the package in the program attribute",
            "body": {
              "name": "${2:Launch Package}",
              "type": "go",
              "request": "launch",
              "mode": "auto",
              "program": "^\"\\${fileDirname}${1:}\""
            }
          },
          {
            "label": "Go: Launch file",
            "description": "Debug the file in the program attribute",
            "body": {
              "name": "${2:Launch file}",
              "type": "go",
              "request": "launch",
              "mode": "debug",
              "program": "^\"${1:\\${file\\}}\""
            }
          },
          {
            "label": "Go: Launch test function",
            "description": "Debug the test function in the args, ensure program attributes points to right package",
            "body": {
              "name": "${3:Launch test function}",
              "type": "go",
              "request": "launch",
              "mode": "test",
              "program": "^\"\\${workspaceFolder}${1:}\"",
              "args": [
                "-test.run",
                "${2:MyTestFunction}"
              ]
            }
          },
          {
            "label": "Go: Attach to local process",
            "description": "Attach to an existing process by process ID",
            "body": {
              "name": "${1:Attach to Process}",
              "type": "go",
              "request": "attach",
              "mode": "local",
              "processId": 0
            }
          },
          {
            "label": "Go: Connect to server",
            "description": "Connect to a remote headless debug server",
            "body": {
              "name": "${1:Connect to server}",
              "type": "go",
              "request": "attach",
              "mode": "remote",
              "remotePath": "^\"\\${workspaceFolder}\"",
              "port": 2345,
              "host": "127.0.0.1"
            }
          }
        ],
        "configurationAttributes": {
          "launch": {
            "required": [],
            "properties": {
              "debugAdapter": {
                "enum": [
                  "legacy",
                  "dlv-dap"
                ],
                "description": "Select which debug adapter to use with this launch configuration.",
                "default": "dlv-dap"
              },
              "program": {
                "type": "string",
                "description": "Path to the program folder (or any go file within that folder) when in `debug` or `test` mode, and to the pre-built binary file to debug in `exec` mode. If it is not an absolute path, the extension interpretes it as a workspace relative path.",
                "default": "${workspaceFolder}"
              },
              "mode": {
                "enum": [
                  "auto",
                  "debug",
                  "test",
                  "exec",
                  "replay",
                  "core"
                ],
                "description": "One of `auto`, `debug`, `test`, `exec`, `replay`, `core`. In `auto` mode, the extension will choose either `debug` or `test` depending on active editor window.",
                "default": "auto"
              },
              "traceDirPath": {
                "type": "string",
                "description": "Directory in which the record trace is located or to be created for a new output trace. For use on 'replay' mode only",
                "default": ""
              },
              "coreFilePath": {
                "type": "string",
                "description": "Path to the core dump file to open. For use on 'core' mode only",
                "default": ""
              },
              "stopOnEntry": {
                "type": "boolean",
                "description": "Automatically stop program after launch.",
                "default": false
              },
              "args": {
                "type": "array",
                "description": "Command line arguments passed to the debugged program.",
                "items": {
                  "type": "string"
                },
                "default": []
              },
              "showLog": {
                "type": "boolean",
                "description": "Show log output from the delve debugger. Maps to dlv's `--log` flag.",
                "default": false
              },
              "cwd": {
                "type": "string",
                "description": "Workspace relative or absolute path to the working directory of the program being debugged if a non-empty value is specified. The `program` folder is used as the working directory if `cwd` is omitted or empty.",
                "default": ""
              },
              "env": {
                "type": "object",
                "description": "Environment variables passed to the launched debuggee program. Format as string key:value pairs. Merged with `envFile` and `go.toolsEnvVars` with precedence `env` > `envFile` > `go.toolsEnvVars`.",
                "default": {}
              },
              "substitutePath": {
                "type": "array",
                "items": {
                  "type": "object",
                  "properties": {
                    "from": {
                      "type": "string",
                      "description": "The absolute local path to be replaced when passing paths to the debugger.",
                      "default": ""
                    },
                    "to": {
                      "type": "string",
                      "description": "The absolute remote path to be replaced when passing paths back to the client.",
                      "default": ""
                    }
                  }
                },
                "description": "An array of mappings from a local path (editor) to the remote path (debugee). This setting is useful when working in a file system with symbolic links, running remote debugging, or debugging an executable compiled externally. The debug adapter will replace the local path with the remote path in all of the calls.",
                "default": []
              },
              "buildFlags": {
                "type": "string",
                "description": "Build flags, to be passed to the Go compiler. Maps to dlv's `--build-flags` flag.",
                "default": ""
              },
              "dlvFlags": {
                "type": "array",
                "description": "Extra flags for `dlv`. See `dlv help` for the full list of supported. Flags such as `--log-output`, `--log`, `--log-dest`, `--api-version`, `--output`, `--backend` already have corresponding properties in the debug configuration, and flags such as `--listen` and `--headless` are used internally. If they are specified in `dlvFlags`, they may be ignored or cause an error.",
                "items": {
                  "type": "string"
                },
                "default": []
              },
              "port": {
                "type": "number",
                "description": "When applied to remote-attach configurations, will look for \"dlv ... --headless --listen=<host>:<port>\" server started externally. In dlv-dap mode this will apply to all other configurations as well. The extension will try to connect to an external server started with \"dlv dap --listen=<host>:<port>\" to ask it to launch/attach to the target process.",
                "default": 2345
              },
              "host": {
                "type": "string",
                "description": "When applied to remote-attach configurations, will look for \"dlv ... --headless --listen=<host>:<port>\" server started externally. In dlv-dap mode this will apply to all other configurations as well. The extension will try to connect to an external server started with \"dlv dap --listen=<host>:<port>\" to ask it to launch/attach to the target process.",
                "default": "127.0.0.1"
              },
              "trace": {
                "type": "string",
                "enum": [
                  "verbose",
                  "trace",
                  "log",
                  "info",
                  "warn",
                  "error"
                ],
                "default": "error",
                "description": "Various levels of logging shown in the debug console & 'Go Debug' output channel. When using the `legacy` debug adapter, the logs will also be written to a file if it is set to a value other than `error`."
              },
              "envFile": {
                "type": [
                  "string",
                  "array"
                ],
                "items": {
                  "type": "string"
                },
                "description": "Absolute path to a file containing environment variable definitions, formatted as string key=value pairs. Multiple files can be specified by provided an array of absolute paths. Merged with `env` and `go.toolsEnvVars` with precedence `env` > `envFile` > `go.toolsEnvVars`. ",
                "default": ""
              },
              "backend": {
                "type": "string",
                "enum": [
                  "default",
                  "native",
                  "lldb",
                  "rr"
                ],
                "description": "Backend used by delve. Maps to `dlv`'s `--backend` flag."
              },
              "output": {
                "type": "string",
                "description": "Output path for the binary of the debugee.",
                "default": "debug"
              },
              "logOutput": {
                "type": "string",
                "enum": [
                  "debugger",
                  "gdbwire",
                  "lldbout",
                  "debuglineerr",
                  "rpc",
                  "dap"
                ],
                "description": "Comma separated list of components that should produce debug output. Maps to dlv's `--log-output` flag. Check `dlv log` for details.",
                "default": "debugger"
              },
              "logDest": {
                "type": "string",
                "description": "dlv's `--log-dest` flag. See `dlv log` for details. Number argument is not allowed. Supported only in `dlv-dap` mode, and on Linux and Mac OS."
              },
              "dlvLoadConfig": {
                "type": "object",
                "properties": {
                  "followPointers": {
                    "type": "boolean",
                    "description": "FollowPointers requests pointers to be automatically dereferenced.",
                    "default": true
                  },
                  "maxVariableRecurse": {
                    "type": "number",
                    "description": "MaxVariableRecurse is how far to recurse when evaluating nested types.",
                    "default": 1
                  },
                  "maxStringLen": {
                    "type": "number",
                    "description": "MaxStringLen is the maximum number of bytes read from a string.",
                    "default": 64
                  },
                  "maxArrayValues": {
                    "type": "number",
                    "description": "MaxArrayValues is the maximum number of elements read from an array, a slice or a map.",
                    "default": 64
                  },
                  "maxStructFields": {
                    "type": "number",
                    "description": "MaxStructFields is the maximum number of fields read from a struct, -1 will read all fields.",
                    "default": -1
                  }
                },
                "description": "LoadConfig describes to delve, how to load values from target's memory. Not applicable when using `dlv-dap` mode.",
                "default": {
                  "followPointers": true,
                  "maxVariableRecurse": 1,
                  "maxStringLen": 64,
                  "maxArrayValues": 64,
                  "maxStructFields": -1
                }
              },
              "apiVersion": {
                "type": "number",
                "enum": [
                  1,
                  2
                ],
                "description": "Delve Api Version to use. Default value is 2. Maps to dlv's `--api-version` flag. Not applicable when using `dlv-dap` mode.",
                "default": 2
              },
              "stackTraceDepth": {
                "type": "number",
                "description": "Maximum depth of stack trace collected from Delve.",
                "default": 50
              },
              "showGlobalVariables": {
                "type": "boolean",
                "default": false,
                "description": "Boolean value to indicate whether global package variables should be shown in the variables pane or not."
              },
              "showRegisters": {
                "type": "boolean",
                "default": false,
                "description": "Boolean value to indicate whether register variables should be shown in the variables pane or not."
              },
              "hideSystemGoroutines": {
                "type": "boolean",
                "default": false,
                "description": "Boolean value to indicate whether system goroutines should be hidden from call stack view."
              },
              "console": {
                "default": "internalConsole",
                "description": "(Experimental) Where to launch the debugger and the debug target: internal console, integrated terminal, or external terminal. It is ignored in remote debugging.",
                "enum": [
                  "internalConsole",
                  "integratedTerminal",
                  "externalTerminal"
                ]
              },
              "asRoot": {
                "default": false,
                "description": "(Experimental) Debug with elevated permissions (on Unix). It requires `integrated` or `external` console modes and is ignored in remote debugging.",
                "type": "boolean"
              }
            }
          },
          "attach": {
            "required": [],
            "properties": {
              "debugAdapter": {
                "enum": [
                  "legacy",
                  "dlv-dap"
                ],
                "description": "Select which debug adapter to use with this launch configuration.",
                "default": "dlv-dap"
              },
              "processId": {
                "anyOf": [
                  {
                    "enum": [
                      "${command:pickProcess}",
                      "${command:pickGoProcess}"
                    ],
                    "description": "Use process picker to select a process to attach, or Process ID as integer."
                  },
                  {
                    "type": "string",
                    "description": "Attach to a process by name. If more than one process matches the name, use the process picker to select a process."
                  },
                  {
                    "type": "number",
                    "description": "The numeric ID of the process to be debugged. If 0, use the process picker to select a process."
                  }
                ],
                "default": 0
              },
              "mode": {
                "enum": [
                  "local",
                  "remote"
                ],
                "description": "Indicates local or remote debugging. Local is similar to the `dlv attach` command, remote - to `dlv connect`",
                "default": "local"
              },
              "stopOnEntry": {
                "type": "boolean",
                "description": "Automatically stop program after attach.",
                "default": false
              },
              "dlvFlags": {
                "type": "array",
                "description": "Extra flags for `dlv`. See `dlv help` for the full list of supported. Flags such as `--log-output`, `--log`, `--log-dest`, `--api-version`, `--output`, `--backend` already have corresponding properties in the debug configuration, and flags such as `--listen` and `--headless` are used internally. If they are specified in `dlvFlags`, they may be ignored or cause an error.",
                "items": {
                  "type": "string"
                },
                "default": []
              },
              "showLog": {
                "type": "boolean",
                "description": "Show log output from the delve debugger. Maps to dlv's `--log` flag.",
                "default": false
              },
              "cwd": {
                "type": "string",
                "description": "Workspace relative or absolute path to the working directory of the program being debugged. Default is the current workspace.",
                "default": "${workspaceFolder}"
              },
              "remotePath": {
                "type": "string",
                "description": "The path to the source code on the remote machine, when the remote path is different from the local machine. If specified, becomes the first entry in substitutePath. Not supported with `dlv-dap`.",
                "markdownDeprecationMessage": "Use `substitutePath` instead.",
                "default": ""
              },
              "port": {
                "type": "number",
                "description": "When applied to remote-attach configurations, will look for \"dlv ... --headless --listen=<host>:<port>\" server started externally. In dlv-dap mode, this will apply to all other configurations as well. The extension will try to connect to an external server started with \"dlv dap --listen=<host>:<port>\" to ask it to launch/attach to the target process.",
                "default": 2345
              },
              "host": {
                "type": "string",
                "description": "When applied to remote-attach configurations, will look for \"dlv ... --headless --listen=<host>:<port>\" server started externally. In dlv-dap mode, this will apply to all other configurations as well. The extension will try to connect to an external server started with \"dlv dap --listen=<host>:<port>\" to ask it to launch/attach to the target process.",
                "default": "127.0.0.1"
              },
              "substitutePath": {
                "type": "array",
                "items": {
                  "type": "object",
                  "properties": {
                    "from": {
                      "type": "string",
                      "description": "The absolute local path to be replaced when passing paths to the debugger.",
                      "default": ""
                    },
                    "to": {
                      "type": "string",
                      "description": "The absolute remote path to be replaced when passing paths back to the client.",
                      "default": ""
                    }
                  }
                },
                "description": "An array of mappings from a local path (editor) to the remote path (debugee). This setting is useful when working in a file system with symbolic links, running remote debugging, or debugging an executable compiled externally. The debug adapter will replace the local path with the remote path in all of the calls.  Overriden by `remotePath`.",
                "default": []
              },
              "trace": {
                "type": "string",
                "enum": [
                  "verbose",
                  "trace",
                  "log",
                  "info",
                  "warn",
                  "error"
                ],
                "default": "error",
                "description": "Various levels of logging shown in the debug console & 'Go Debug' output channel. When using the `legacy` debug adapter, the logs will also be written to a file if it is set to a value other than `error`."
              },
              "backend": {
                "type": "string",
                "enum": [
                  "default",
                  "native",
                  "lldb",
                  "rr"
                ],
                "description": "Backend used by delve. Maps to `dlv`'s `--backend` flag."
              },
              "logOutput": {
                "type": "string",
                "enum": [
                  "debugger",
                  "gdbwire",
                  "lldbout",
                  "debuglineerr",
                  "rpc",
                  "dap"
                ],
                "description": "Comma separated list of components that should produce debug output. Maps to dlv's `--log-output` flag. Check `dlv log` for details.",
                "default": "debugger"
              },
              "logDest": {
                "type": "string",
                "description": "dlv's `--log-dest` flag. See `dlv log` for details. Number argument is not allowed. Supported only in `dlv-dap` mode and on Linux and Mac OS."
              },
              "dlvLoadConfig": {
                "type": "object",
                "properties": {
                  "followPointers": {
                    "type": "boolean",
                    "description": "FollowPointers requests pointers to be automatically dereferenced",
                    "default": true
                  },
                  "maxVariableRecurse": {
                    "type": "number",
                    "description": "MaxVariableRecurse is how far to recurse when evaluating nested types",
                    "default": 1
                  },
                  "maxStringLen": {
                    "type": "number",
                    "description": "MaxStringLen is the maximum number of bytes read from a string",
                    "default": 64
                  },
                  "maxArrayValues": {
                    "type": "number",
                    "description": "MaxArrayValues is the maximum number of elements read from an array, a slice or a map",
                    "default": 64
                  },
                  "maxStructFields": {
                    "type": "number",
                    "description": "MaxStructFields is the maximum number of fields read from a struct, -1 will read all fields",
                    "default": -1
                  }
                },
                "description": "LoadConfig describes to delve, how to load values from target's memory. Not applicable when using `dlv-dap` mode.",
                "default": {
                  "followPointers": true,
                  "maxVariableRecurse": 1,
                  "maxStringLen": 64,
                  "maxArrayValues": 64,
                  "maxStructFields": -1
                }
              },
              "apiVersion": {
                "type": "number",
                "enum": [
                  1,
                  2
                ],
                "description": "Delve Api Version to use. Default value is 2. Not applicable when using `dlv-dap` mode.",
                "default": 2
              },
              "stackTraceDepth": {
                "type": "number",
                "description": "Maximum depth of stack trace collected from Delve.",
                "default": 50
              },
              "showGlobalVariables": {
                "type": "boolean",
                "default": false,
                "description": "Boolean value to indicate whether global package variables should be shown in the variables pane or not."
              },
              "showRegisters": {
                "type": "boolean",
                "default": false,
                "description": "Boolean value to indicate whether register variables should be shown in the variables pane or not."
              },
              "hideSystemGoroutines": {
                "type": "boolean",
                "default": false,
                "description": "Boolean value to indicate whether system goroutines should be hidden from call stack view."
              },
              "console": {
                "default": "internalConsole",
                "description": "(Experimental) Where to launch the debugger: internal console, integrated terminal, or external terminal. This does not affect tty of the running program. It is ignored in remote debugging.",
                "enum": [
                  "internalConsole",
                  "integratedTerminal",
                  "externalTerminal"
                ]
              },
              "asRoot": {
                "default": false,
                "description": "(Experimental) Debug with elevated permissions (on Unix). This requires `integrated` or `external` console modes and is ignored in remote debugging.",
                "type": "boolean"
              }
            }
          }
        }
      }
    ],
    "configuration": {
      "type": "object",
      "title": "Go",
      "properties": {
        "go.buildOnSave": {
          "type": "string",
          "enum": [
            "package",
            "workspace",
            "off"
          ],
          "default": "package",
          "description": "Compiles code on file save using 'go build' or 'go test -c'. Options are 'workspace', 'package', or 'off'.  Not applicable when using the language server's diagnostics. See 'go.languageServerExperimentalFeatures.diagnostics' setting.",
          "scope": "resource"
        },
        "go.buildFlags": {
          "type": "array",
          "items": {
            "type": "string"
          },
          "default": [],
          "description": "Flags to `go build`/`go test` used during build-on-save or running tests. (e.g. [\"-ldflags='-s'\"]) This is propagated to the language server if `gopls.build.buildFlags` is not specified.",
          "scope": "resource"
        },
        "go.buildTags": {
          "type": "string",
          "default": "",
          "description": "The Go build tags to use for all commands, that support a `-tags '...'` argument. When running tests, go.testTags will be used instead if it was set. This is propagated to the language server if `gopls.build.buildFlags` is not specified.",
          "scope": "resource"
        },
        "go.testTags": {
          "type": [
            "string",
            "null"
          ],
          "default": null,
          "description": "The Go build tags to use for when running tests. If null, then buildTags will be used.",
          "scope": "resource"
        },
        "go.disableConcurrentTests": {
          "type": "boolean",
          "default": false,
          "description": "If true, tests will not run concurrently. When a new test run is started, the previous will be cancelled.",
          "scope": "resource"
        },
        "go.installDependenciesWhenBuilding": {
          "type": "boolean",
          "default": false,
          "description": "If true, then `-i` flag will be passed to `go build` everytime the code is compiled. Since Go 1.10, setting this may be unnecessary unless you are in GOPATH mode and do not use the language server.",
          "scope": "resource"
        },
        "go.lintOnSave": {
          "type": "string",
          "enum": [
            "file",
            "package",
            "workspace",
            "off"
          ],
          "enumDescriptions": [
            "lint the current file on file saving",
            "lint the current package on file saving",
            "lint all the packages in the current workspace root folder on file saving",
            "do not run lint automatically"
          ],
          "default": "package",
          "description": "Lints code on file save using the configured Lint tool. Options are 'file', 'package', 'workspace' or 'off'.",
          "scope": "resource"
        },
        "go.lintTool": {
          "type": "string",
          "default": "staticcheck",
          "description": "Specifies Lint tool name.",
          "scope": "resource",
          "enum": [
            "staticcheck",
            "golint",
            "golangci-lint",
            "revive"
          ]
        },
        "go.lintFlags": {
          "type": "array",
          "items": {
            "type": "string"
          },
          "default": [],
          "description": "Flags to pass to Lint tool (e.g. [\"-min_confidence=.8\"])",
          "scope": "resource"
        },
        "go.vetOnSave": {
          "type": "string",
          "enum": [
            "package",
            "workspace",
            "off"
          ],
          "enumDescriptions": [
            "vet the current package on file saving",
            "vet all the packages in the current workspace root folder on file saving",
            "do not run vet automatically"
          ],
          "default": "package",
          "description": "Vets code on file save using 'go tool vet'. Not applicable when using the language server's diagnostics. See 'go.languageServerExperimentalFeatures.diagnostics' setting.",
          "scope": "resource"
        },
        "go.vetFlags": {
          "type": "array",
          "items": {
            "type": "string"
          },
          "default": [],
          "description": "Flags to pass to `go tool vet` (e.g. [\"-all\", \"-shadow\"])",
          "scope": "resource"
        },
        "go.formatTool": {
          "type": "string",
          "default": "default",
          "markdownDescription": "When the language server is enabled and one of `default`/`gofmt`/`goimports`/`gofumpt` is chosen, the language server will handle formatting. If `custom` tool is selected, the extension will use the `customFormatter` tool in the `#go.alternateTools#` section.",
          "scope": "resource",
          "enum": [
            "default",
            "gofmt",
            "goimports",
            "goformat",
            "gofumpt",
            "custom"
          ],
          "markdownEnumDescriptions": [
            "If the language server is enabled, format via the language server, which already supports gofmt, goimports, goreturns, and gofumpt. Otherwise, goimports.",
            "Formats the file according to the standard Go style. (not applicable when the language server is enabled)",
            "Organizes imports and formats the file with gofmt. (not applicable when the language server is enabled)",
            "Configurable gofmt, see https://github.com/mbenkmann/goformat.",
            "Stricter version of gofmt, see https://github.com/mvdan/gofumpt. . Use `#gopls.format.gofumpt#` instead)",
            "Formats using the custom tool specified as `customFormatter` in the `#go.alternateTools#` setting. The tool should take the input as STDIN and output the formatted code as STDOUT."
          ]
        },
        "go.formatFlags": {
          "type": "array",
          "items": {
            "type": "string"
          },
          "default": [],
          "description": "Flags to pass to format tool (e.g. [\"-s\"]). Not applicable when using the language server.",
          "scope": "resource"
        },
        "go.inferGopath": {
          "type": "boolean",
          "default": false,
          "description": "Infer GOPATH from the workspace root. This is ignored when using Go Modules.",
          "scope": "resource"
        },
        "go.gopath": {
          "type": [
            "string",
            "null"
          ],
          "default": null,
          "description": "Specify GOPATH here to override the one that is set as environment variable. The inferred GOPATH from workspace root overrides this, if go.inferGopath is set to true.",
          "scope": "machine-overridable"
        },
        "go.toolsGopath": {
          "type": [
            "string",
            "null"
          ],
          "default": null,
          "description": "Location to install the Go tools that the extension depends on if you don't want them in your GOPATH.",
          "scope": "machine-overridable"
        },
        "go.goroot": {
          "type": [
            "string",
            "null"
          ],
          "default": null,
          "description": "Specifies the GOROOT to use when no environment variable is set.",
          "scope": "machine-overridable"
        },
        "go.testOnSave": {
          "type": "boolean",
          "default": false,
          "description": "Run 'go test' on save for current package. It is not advised to set this to `true` when you have Auto Save enabled.",
          "scope": "resource"
        },
        "go.coverOnSave": {
          "type": "boolean",
          "default": false,
          "description": "If true, runs 'go test -coverprofile' on save and shows test coverage.",
          "scope": "resource"
        },
        "go.coverOnTestPackage": {
          "type": "boolean",
          "default": true,
          "description": "If true, shows test coverage when Go: Test Package command is run."
        },
        "go.coverOnSingleTest": {
          "type": "boolean",
          "default": false,
          "description": "If true, shows test coverage when Go: Test Function at cursor command is run."
        },
        "go.coverOnSingleTestFile": {
          "type": "boolean",
          "default": false,
          "description": "If true, shows test coverage when Go: Test Single File command is run."
        },
        "go.coverMode": {
          "type": "string",
          "enum": [
            "default",
            "set",
            "count",
            "atomic"
          ],
          "default": "default",
          "description": "When generating code coverage, the value for -covermode. 'default' is the default value chosen by the 'go test' command.",
          "scope": "resource"
        },
        "go.coverShowCounts": {
          "type": "boolean",
          "default": false,
          "description": "When generating code coverage, should counts be shown as --374--",
          "scope": "resource"
        },
        "go.coverageOptions": {
          "type": "string",
          "enum": [
            "showCoveredCodeOnly",
            "showUncoveredCodeOnly",
            "showBothCoveredAndUncoveredCode"
          ],
          "default": "showBothCoveredAndUncoveredCode",
          "description": "Use these options to control whether only covered or only uncovered code or both should be highlighted after running test coverage",
          "scope": "resource"
        },
        "go.coverageDecorator": {
          "type": "object",
          "properties": {
            "type": {
              "type": "string",
              "enum": [
                "highlight",
                "gutter"
              ]
            },
            "coveredHighlightColor": {
              "type": "string",
              "description": "Color in the rgba format to use to highlight covered code."
            },
            "uncoveredHighlightColor": {
              "type": "string",
              "description": "Color in the rgba format to use to highlight uncovered code."
            },
            "coveredBorderColor": {
              "type": "string",
              "description": "Color to use for the border of covered code."
            },
            "uncoveredBorderColor": {
              "type": "string",
              "description": "Color to use for the border of uncovered code."
            },
            "coveredGutterStyle": {
              "type": "string",
              "enum": [
                "blockblue",
                "blockred",
                "blockgreen",
                "blockyellow",
                "slashred",
                "slashgreen",
                "slashblue",
                "slashyellow",
                "verticalred",
                "verticalgreen",
                "verticalblue",
                "verticalyellow"
              ],
              "description": "Gutter style to indicate covered code."
            },
            "uncoveredGutterStyle": {
              "type": "string",
              "enum": [
                "blockblue",
                "blockred",
                "blockgreen",
                "blockyellow",
                "slashred",
                "slashgreen",
                "slashblue",
                "slashyellow",
                "verticalred",
                "verticalgreen",
                "verticalblue",
                "verticalyellow"
              ],
              "description": "Gutter style to indicate covered code."
            }
          },
          "additionalProperties": false,
          "default": {
            "type": "highlight",
            "coveredHighlightColor": "rgba(64,128,128,0.5)",
            "uncoveredHighlightColor": "rgba(128,64,64,0.25)",
            "coveredBorderColor": "rgba(64,128,128,0.5)",
            "uncoveredBorderColor": "rgba(128,64,64,0.25)",
            "coveredGutterStyle": "blockblue",
            "uncoveredGutterStyle": "slashyellow"
          },
          "description": "This option lets you choose the way to display code coverage. Choose either to highlight the complete line or to show a decorator in the gutter. You can customize the colors and borders for the former and the style for the latter.",
          "scope": "resource"
        },
        "go.testTimeout": {
          "type": "string",
          "default": "30s",
          "description": "Specifies the timeout for go test in ParseDuration format.",
          "scope": "resource"
        },
        "go.testEnvVars": {
          "type": "object",
          "default": {},
          "description": "Environment variables that will be passed to the process that runs the Go tests",
          "scope": "resource"
        },
        "go.testEnvFile": {
          "type": "string",
          "default": null,
          "description": "Absolute path to a file containing environment variables definitions. File contents should be of the form key=value.",
          "scope": "resource"
        },
        "go.testFlags": {
          "type": [
            "array",
            "null"
          ],
          "items": {
            "type": "string"
          },
          "default": null,
          "description": "Flags to pass to `go test`. If null, then buildFlags will be used. This is not propagated to the language server.",
          "scope": "resource"
        },
        "go.testExplorer.enable": {
          "type": "boolean",
          "default": true,
          "scope": "window",
          "description": "Enable the Go test explorer"
        },
        "go.testExplorer.packageDisplayMode": {
          "type": "string",
          "enum": [
            "flat",
            "nested"
          ],
          "default": "flat",
          "description": "Present packages in the test explorer flat or nested.",
          "scope": "resource"
        },
        "go.testExplorer.alwaysRunBenchmarks": {
          "type": "boolean",
          "default": false,
          "description": "Run benchmarks when running all tests in a file or folder.",
          "scope": "resource"
        },
        "go.testExplorer.concatenateMessages": {
          "type": "boolean",
          "default": true,
          "description": "Concatenate all test log messages for a given location into a single message.",
          "scope": "resource"
        },
        "go.testExplorer.showDynamicSubtestsInEditor": {
          "type": "boolean",
          "default": false,
          "description": "Set the source location of dynamically discovered subtests to the location of the containing function. As a result, dynamically discovered subtests will be added to the gutter test widget of the containing function.",
          "scope": "resource"
        },
        "go.testExplorer.showOutput": {
          "type": "boolean",
          "default": true,
          "description": "Open the test output terminal when a test run is started.",
          "scope": "window"
        },
        "go.generateTestsFlags": {
          "type": "array",
          "items": {
            "type": "string"
          },
          "default": [],
          "description": "Additional command line flags to pass to `gotests` for generating tests.",
          "scope": "resource"
        },
        "go.toolsEnvVars": {
          "type": "object",
          "default": {},
          "description": "Environment variables that will be passed to the tools that run the Go tools (e.g. CGO_CFLAGS) and debuggee process launched by Delve. Format as string key:value pairs. When debugging, merged with `envFile` and `env` values with precedence `env` > `envFile` > `go.toolsEnvVars`.",
          "scope": "resource"
        },
        "go.gocodeFlags": {
          "type": "array",
          "items": {
            "type": "string"
          },
          "default": [
            "-builtin",
            "-ignore-case",
            "-unimported-packages"
          ],
          "description": "Additional flags to pass to gocode. Not applicable when using the language server.",
          "scope": "resource"
        },
        "go.gocodeAutoBuild": {
          "type": "boolean",
          "default": false,
          "description": "Enable gocode's autobuild feature. Not applicable when using the language server.",
          "scope": "resource"
        },
        "go.gocodePackageLookupMode": {
          "type": "string",
          "enum": [
            "go",
            "gb",
            "bzl"
          ],
          "default": "go",
          "description": "Used to determine the Go package lookup rules for completions by gocode. Only applies when using nsf/gocode. Latest versions of the Go extension uses mdempsky/gocode by default. Not applicable when using the language server.",
          "scope": "resource"
        },
        "go.useCodeSnippetsOnFunctionSuggest": {
          "type": "boolean",
          "default": false,
          "description": "Complete functions with their parameter signature, including the variable type. Not propagated to the language server.",
          "scope": "resource"
        },
        "go.useCodeSnippetsOnFunctionSuggestWithoutType": {
          "type": "boolean",
          "default": false,
          "description": "Complete functions with their parameter signature, excluding the variable types. Use `gopls.usePlaceholders` when using the language server.",
          "scope": "resource"
        },
        "go.autocompleteUnimportedPackages": {
          "type": "boolean",
          "default": false,
          "description": "Include unimported packages in auto-complete suggestions. Not applicable when using the language server.",
          "scope": "resource"
        },
        "go.docsTool": {
          "type": "string",
          "default": "godoc",
          "description": "Pick 'godoc' or 'gogetdoc' to get documentation. Not applicable when using the language server.",
          "scope": "resource",
          "enum": [
            "godoc",
            "gogetdoc",
            "guru"
          ]
        },
        "go.useLanguageServer": {
          "type": "boolean",
          "default": true,
          "description": "Use the Go language server \"gopls\" from Google for powering language features like code navigation, completion, refactoring, formatting & diagnostics."
        },
        "go.languageServerFlags": {
          "type": "array",
          "default": [],
          "description": "Flags like -rpc.trace and -logfile to be used while running the language server."
        },
        "go.languageServerExperimentalFeatures": {
          "type": "object",
          "properties": {
            "diagnostics": {
              "type": "boolean",
              "default": true,
              "description": "If true, the language server will provide build, vet errors and the extension will ignore the `buildOnSave`, `vetOnSave` settings."
            }
          },
          "additionalProperties": false,
          "default": {
            "diagnostics": true
          },
          "markdownDescription": "Temporary flag to enable/disable diagnostics from the language server. This setting will be deprecated soon. Please see and response to [Issue 50](https://github.com/golang/vscode-go/issues/50)."
        },
        "go.trace.server": {
          "type": "string",
          "enum": [
            "off",
            "messages",
            "verbose"
          ],
          "default": "off",
          "description": "Trace the communication between VS Code and the Go language server."
        },
        "go.logging.level": {
          "type": "string",
          "default": "error",
          "enum": [
            "off",
            "error",
            "info",
            "verbose"
          ],
          "description": "The logging level the extension logs at, defaults to 'error'",
          "scope": "machine-overridable"
        },
        "go.toolsManagement.go": {
          "type": "string",
          "default": "",
          "description": "The path to the `go` binary used to install the Go tools. If it's empty, the same `go` binary chosen for the project will be used for tool installation.",
          "scope": "machine-overridable"
        },
        "go.toolsManagement.checkForUpdates": {
          "type": "string",
          "default": "proxy",
          "enum": [
            "proxy",
            "local",
            "off"
          ],
          "enumDescriptions": [
            "keeps notified of new releases by checking the Go module proxy (GOPROXY)",
            "checks only the minimum tools versions required by the extension",
            "completely disables version check (not recommended)"
          ],
          "markdownDescription": "Specify whether to prompt about new versions of Go and the Go tools (currently, only `gopls`) the extension depends on"
        },
        "go.toolsManagement.autoUpdate": {
          "type": "boolean",
          "default": false,
          "description": "Automatically update the tools used by the extension, without prompting the user.",
          "scope": "resource"
        },
        "go.useGoProxyToCheckForToolUpdates": {
          "type": "boolean",
          "default": true,
          "description": "When enabled, the extension automatically checks the Go proxy if there are updates available for Go and the Go tools (at present, only gopls) it depends on and prompts the user accordingly",
          "markdownDeprecationMessage": "Use `go.toolsManagement.checkForUpdates` instead."
        },
        "go.gotoSymbol.includeImports": {
          "type": "boolean",
          "default": false,
          "description": "If false, the import statements will be excluded while using the Go to Symbol in File feature. Not applicable when using the language server.",
          "scope": "resource"
        },
        "go.gotoSymbol.includeGoroot": {
          "type": "boolean",
          "default": false,
          "description": "If false, the standard library located at $GOROOT will be excluded while using the Go to Symbol in File feature. Not applicable when using the language server.",
          "scope": "resource"
        },
        "go.enableCodeLens": {
          "type": "object",
          "properties": {
            "runtest": {
              "type": "boolean",
              "default": true,
              "description": "If true, enables code lens for running and debugging tests"
            }
          },
          "additionalProperties": false,
          "default": {
            "runtest": true
          },
          "description": "Feature level setting to enable/disable code lens for references and run/debug tests",
          "scope": "resource"
        },
        "go.addTags": {
          "type": "object",
          "properties": {
            "promptForTags": {
              "type": "boolean",
              "default": false,
              "description": "If true, Go: Add Tags command will prompt the user to provide tags, options, transform values instead of using the configured values"
            },
            "tags": {
              "type": "string",
              "default": "json",
              "description": "Comma separated tags to be used by Go: Add Tags command"
            },
            "options": {
              "type": "string",
              "default": "json=omitempty",
              "description": "Comma separated tag=options pairs to be used by Go: Add Tags command"
            },
            "transform": {
              "type": "string",
              "enum": [
                "snakecase",
                "camelcase",
                "lispcase",
                "pascalcase",
                "keep"
              ],
              "default": "snakecase",
              "description": "Transformation rule used by Go: Add Tags command to add tags"
            },
            "template": {
              "type": "string",
              "default": "",
              "description": "Custom format used by Go: Add Tags command for the tag value to be applied"
            }
          },
          "additionalProperties": false,
          "default": {
            "tags": "json",
            "options": "json=omitempty",
            "promptForTags": false,
            "transform": "snakecase",
            "template": ""
          },
          "description": "Tags and options configured here will be used by the Add Tags command to add tags to struct fields. If promptForTags is true, then user will be prompted for tags and options. By default, json tags are added.",
          "scope": "resource"
        },
        "go.liveErrors": {
          "type": "object",
          "properties": {
            "enabled": {
              "type": "boolean",
              "default": false,
              "description": "If true, runs gotype on the file currently being edited and reports any semantic or syntactic errors found. Disabled when the language server is enabled."
            },
            "delay": {
              "type": "number",
              "default": 500,
              "description": "The number of milliseconds to delay before execution. Resets with each keystroke."
            }
          },
          "additionalProperties": false,
          "default": {
            "enabled": false,
            "delay": 500
          },
          "description": "Use gotype on the file currently being edited and report any semantic or syntactic errors found after configured delay. Not applicable when using the language server.",
          "scope": "resource"
        },
        "go.removeTags": {
          "type": "object",
          "properties": {
            "promptForTags": {
              "type": "boolean",
              "default": false,
              "description": "If true, Go: Remove Tags command will prompt the user to provide tags and options instead of using the configured values"
            },
            "tags": {
              "type": "string",
              "default": "json",
              "description": "Comma separated tags to be used by Go: Remove Tags command"
            },
            "options": {
              "type": "string",
              "default": "json=omitempty",
              "description": "Comma separated tag=options pairs to be used by Go: Remove Tags command"
            }
          },
          "additionalProperties": false,
          "default": {
            "tags": "",
            "options": "",
            "promptForTags": false
          },
          "description": "Tags and options configured here will be used by the Remove Tags command to remove tags to struct fields. If promptForTags is true, then user will be prompted for tags and options. By default, all tags and options will be removed.",
          "scope": "resource"
        },
        "go.playground": {
          "type": "object",
          "properties": {
            "openbrowser": {
              "type": "boolean",
              "default": true,
              "description": "Whether to open the created Go Playground in the default browser"
            },
            "share": {
              "type": "boolean",
              "default": true,
              "description": "Whether to make the created Go Playground shareable"
            },
            "run": {
              "type": "boolean",
              "default": true,
              "description": "Whether to run the created Go Playground after creation"
            }
          },
          "description": "The flags configured here will be passed through to command `goplay`",
          "additionalProperties": false,
          "default": {
            "openbrowser": true,
            "share": true,
            "run": true
          }
        },
        "go.survey.prompt": {
          "type": "boolean",
          "default": true,
          "description": "Prompt for surveys, including the gopls survey and the Go developer survey."
        },
        "go.editorContextMenuCommands": {
          "type": "object",
          "properties": {
            "toggleTestFile": {
              "type": "boolean",
              "default": true,
              "description": "If true, adds command to toggle between a Go file and its test file to the editor context menu"
            },
            "addTags": {
              "type": "boolean",
              "default": true,
              "description": "If true, adds command to add configured tags from struct fields to the editor context menu"
            },
            "removeTags": {
              "type": "boolean",
              "default": true,
              "description": "If true, adds command to remove configured tags from struct fields to the editor context menu"
            },
            "fillStruct": {
              "type": "boolean",
              "default": true,
              "description": "If true, adds command to fill struct literal with default values to the editor context menu"
            },
            "testAtCursor": {
              "type": "boolean",
              "default": false,
              "description": "If true, adds command to run the test under the cursor to the editor context menu"
            },
            "testFile": {
              "type": "boolean",
              "default": true,
              "description": "If true, adds command to run all tests in the current file to the editor context menu"
            },
            "testPackage": {
              "type": "boolean",
              "default": true,
              "description": "If true, adds command to run all tests in the current package to the editor context menu"
            },
            "generateTestForFunction": {
              "type": "boolean",
              "default": true,
              "description": "If true, adds command to generate unit tests for function under the cursor to the editor context menu"
            },
            "generateTestForFile": {
              "type": "boolean",
              "default": true,
              "description": "If true, adds command to generate unit tests for current file to the editor context menu"
            },
            "generateTestForPackage": {
              "type": "boolean",
              "default": true,
              "description": "If true, adds command to generate unit tests for current package to the editor context menu"
            },
            "addImport": {
              "type": "boolean",
              "default": true,
              "description": "If true, adds command to import a package to the editor context menu"
            },
            "testCoverage": {
              "type": "boolean",
              "default": true,
              "description": "If true, adds command to run test coverage to the editor context menu"
            },
            "playground": {
              "type": "boolean",
              "default": true,
              "description": "If true, adds command to upload the current file or selection to the Go Playground"
            },
            "debugTestAtCursor": {
              "type": "boolean",
              "default": false,
              "description": "If true, adds command to debug the test under the cursor to the editor context menu"
            },
            "benchmarkAtCursor": {
              "type": "boolean",
              "default": false,
              "description": "If true, adds command to benchmark the test under the cursor to the editor context menu"
            }
          },
          "additionalProperties": false,
          "default": {
            "toggleTestFile": true,
            "addTags": true,
            "removeTags": false,
            "fillStruct": false,
            "testAtCursor": true,
            "testFile": false,
            "testPackage": false,
            "generateTestForFunction": true,
            "generateTestForFile": false,
            "generateTestForPackage": false,
            "addImport": true,
            "testCoverage": true,
            "playground": true,
            "debugTestAtCursor": true,
            "benchmarkAtCursor": false
          },
          "description": "Experimental Feature: Enable/Disable entries from the context menu in the editor.",
          "scope": "resource"
        },
        "go.gotoSymbol.ignoreFolders": {
          "type": "array",
          "items": {
            "type": "string"
          },
          "default": [],
          "description": "Folder names (not paths) to ignore while using Go to Symbol in Workspace feature. Not applicable when using the language server.",
          "scope": "resource"
        },
        "go.delveConfig": {
          "type": "object",
          "properties": {
            "dlvLoadConfig": {
              "type": "object",
              "properties": {
                "followPointers": {
                  "type": "boolean",
                  "description": "FollowPointers requests pointers to be automatically dereferenced",
                  "default": true
                },
                "maxVariableRecurse": {
                  "type": "number",
                  "description": "MaxVariableRecurse is how far to recurse when evaluating nested types",
                  "default": 1
                },
                "maxStringLen": {
                  "type": "number",
                  "description": "MaxStringLen is the maximum number of bytes read from a string",
                  "default": 64
                },
                "maxArrayValues": {
                  "type": "number",
                  "description": "MaxArrayValues is the maximum number of elements read from an array, a slice or a map",
                  "default": 64
                },
                "maxStructFields": {
                  "type": "number",
                  "description": "MaxStructFields is the maximum number of fields read from a struct, -1 will read all fields",
                  "default": -1
                }
              },
              "description": "LoadConfig describes to delve, how to load values from target's memory. Ignored by 'dlv-dap'.",
              "default": {
                "followPointers": true,
                "maxVariableRecurse": 1,
                "maxStringLen": 64,
                "maxArrayValues": 64,
                "maxStructFields": -1
              }
            },
            "apiVersion": {
              "type": "number",
              "enum": [
                1,
                2
              ],
              "description": "Delve Api Version to use. Default value is 2. This applies only when using the 'legacy' debug adapter.",
              "default": 2
            },
            "showGlobalVariables": {
              "type": "boolean",
              "description": "Boolean value to indicate whether global package variables should be shown in the variables pane or not.",
              "default": false
            },
            "showRegisters": {
              "type": "boolean",
              "default": false,
              "description": "Boolean value to indicate whether register variables should be shown in the variables pane or not."
            },
            "hideSystemGoroutines": {
              "type": "boolean",
              "default": false,
              "description": "Boolean value to indicate whether system goroutines should be hidden from call stack view."
            },
            "showLog": {
              "type": "boolean",
              "description": "Show log output from the delve debugger. Maps to dlv's `--log` flag.",
              "default": false
            },
            "logOutput": {
              "type": "string",
              "enum": [
                "debugger",
                "gdbwire",
                "lldbout",
                "debuglineerr",
                "rpc",
                "dap"
              ],
              "description": "Comma separated list of components that should produce debug output. Maps to dlv's `--log-output` flag. Check `dlv log` for details.",
              "default": "debugger"
            },
            "debugAdapter": {
              "type": "string",
              "enum": [
                "legacy",
                "dlv-dap"
              ],
              "description": "Select which debug adapter to use by default. This is also used for choosing which debug adapter to use when no launch.json is present and with codelenses.",
              "default": "dlv-dap"
            },
            "dlvFlags": {
              "type": "array",
              "description": "Extra flags for `dlv`. See `dlv help` for the full list of supported. Flags such as `--log-output`, `--log`, `--log-dest`, `--api-version`, `--output`, `--backend` already have corresponding properties in the debug configuration, and flags such as `--listen` and `--headless` are used internally. If they are specified in `dlvFlags`, they may be ignored or cause an error.",
              "items": {
                "type": "string"
              },
              "default": []
            },
            "substitutePath": {
              "type": "array",
              "items": {
                "type": "object",
                "properties": {
                  "from": {
                    "type": "string",
                    "description": "The absolute local path to be replaced when passing paths to the debugger",
                    "default": ""
                  },
                  "to": {
                    "type": "string",
                    "description": "The absolute remote path to be replaced when passing paths back to the client",
                    "default": ""
                  }
                }
              },
              "description": "An array of mappings from a local path to the remote path that is used by the debuggee. The debug adapter will replace the local path with the remote path in all of the calls. Overriden by `remotePath` (in attach request).",
              "default": []
            }
          },
          "default": {},
          "description": "Delve settings that applies to all debugging sessions. Debug configuration in the launch.json file will override these values.",
          "scope": "resource"
        },
        "go.alternateTools": {
          "type": "object",
          "default": {},
          "description": "Alternate tools or alternate paths for the same tools used by the Go extension. Provide either absolute path or the name of the binary in GOPATH/bin, GOROOT/bin or PATH. Useful when you want to use wrapper script for the Go tools.",
          "scope": "resource",
          "properties": {
            "go": {
              "type": "string",
              "default": "go",
              "description": "Alternate tool to use instead of the go binary or alternate path to use for the go binary."
            },
            "gopls": {
              "type": "string",
              "default": "gopls",
              "description": "Alternate tool to use instead of the gopls binary or alternate path to use for the gopls binary."
            },
            "dlv": {
              "type": "string",
              "default": "dlv",
              "description": "Alternate tool to use instead of the dlv binary or alternate path to use for the dlv binary."
            },
            "customFormatter": {
              "type": "string",
              "default": "",
              "markdownDescription": "Custom formatter to use instead of the language server. This should be used with the `custom` option in `#go.formatTool#`."
            }
          },
          "additionalProperties": true
        },
        "go.terminal.activateEnvironment": {
          "default": true,
          "description": "Apply the Go & PATH environment variables used by the extension to all integrated terminals.",
          "scope": "resource",
          "type": "boolean"
        },
        "gopls": {
          "type": "object",
          "markdownDescription": "Configure the default Go language server ('gopls'). In most cases, configuring this section is unnecessary. See [the documentation](https://github.com/golang/tools/blob/master/gopls/doc/settings.md) for all available settings.",
          "scope": "resource",
          "properties": {
            "build.allowImplicitNetworkAccess": {
              "type": "boolean",
              "markdownDescription": "(Experimental) allowImplicitNetworkAccess disables GOPROXY=off, allowing implicit module\ndownloads rather than requiring user action. This option will eventually\nbe removed.\n",
              "default": false,
              "scope": "resource"
            },
            "build.allowModfileModifications": {
              "type": "boolean",
              "markdownDescription": "(Experimental) allowModfileModifications disables -mod=readonly, allowing imports from\nout-of-scope modules. This option will eventually be removed.\n",
              "default": false,
              "scope": "resource"
            },
            "build.buildFlags": {
              "type": "array",
              "markdownDescription": "buildFlags is the set of flags passed on to the build system when invoked.\nIt is applied to queries like `go list`, which is used when discovering files.\nThe most common use is to set `-tags`.\n\nIf unspecified, values of `go.buildFlags, go.buildTags` will be propagated.\n",
              "default": [],
              "scope": "resource"
            },
            "build.directoryFilters": {
              "type": "array",
              "markdownDescription": "directoryFilters can be used to exclude unwanted directories from the\nworkspace. By default, all directories are included. Filters are an\noperator, `+` to include and `-` to exclude, followed by a path prefix\nrelative to the workspace folder. They are evaluated in order, and\nthe last filter that applies to a path controls whether it is included.\nThe path prefix can be empty, so an initial `-` excludes everything.\n\nDirectoryFilters also supports the `**` operator to match 0 or more directories.\n\nExamples:\n\nExclude node_modules at current depth: `-node_modules`\n\nExclude node_modules at any depth: `-**/node_modules`\n\nInclude only project_a: `-` (exclude everything), `+project_a`\n\nInclude only project_a, but not node_modules inside it: `-`, `+project_a`, `-project_a/node_modules`\n",
              "default": [
                "-**/node_modules"
              ],
              "scope": "resource"
            },
            "build.env": {
              "type": "object",
              "markdownDescription": "env adds environment variables to external commands run by `gopls`, most notably `go list`.\n",
              "scope": "resource"
            },
            "build.expandWorkspaceToModule": {
              "type": "boolean",
              "markdownDescription": "(Experimental) expandWorkspaceToModule instructs `gopls` to adjust the scope of the\nworkspace to find the best available module root. `gopls` first looks for\na go.mod file in any parent directory of the workspace folder, expanding\nthe scope to that directory if it exists. If no viable parent directory is\nfound, gopls will check if there is exactly one child directory containing\na go.mod file, narrowing the scope to that directory if it exists.\n",
              "default": true,
              "scope": "resource"
            },
            "build.experimentalPackageCacheKey": {
              "type": "boolean",
              "markdownDescription": "(Experimental) experimentalPackageCacheKey controls whether to use a coarser cache key\nfor package type information to increase cache hits. This setting removes\nthe user's environment, build flags, and working directory from the cache\nkey, which should be a safe change as all relevant inputs into the type\nchecking pass are already hashed into the key. This is temporarily guarded\nby an experiment because caching behavior is subtle and difficult to\ncomprehensively test.\n",
              "default": true,
              "scope": "resource"
            },
            "build.experimentalWorkspaceModule": {
              "type": "boolean",
              "markdownDescription": "(Experimental) experimentalWorkspaceModule opts a user into the experimental support\nfor multi-module workspaces.\n\nDeprecated: this feature is deprecated and will be removed in a future\nversion of gopls (https://go.dev/issue/55331).\n",
              "default": false,
              "scope": "resource"
            },
            "build.memoryMode": {
              "type": "string",
              "markdownDescription": "(Experimental) memoryMode controls the tradeoff `gopls` makes between memory usage and\ncorrectness.\n\nValues other than `Normal` are untested and may break in surprising ways.\n",
              "enum": [
                "DegradeClosed",
                "Normal"
              ],
              "markdownEnumDescriptions": [
                "`\"DegradeClosed\"`: In DegradeClosed mode, `gopls` will collect less information about\npackages without open files. As a result, features like Find\nReferences and Rename will miss results in such packages.\n",
                ""
              ],
              "default": "Normal",
              "scope": "resource"
            },
            "build.standaloneTags": {
              "type": "array",
              "markdownDescription": "standaloneTags specifies a set of build constraints that identify\nindividual Go source files that make up the entire main package of an\nexecutable.\n\nA common example of standalone main files is the convention of using the\ndirective `//go:build ignore` to denote files that are not intended to be\nincluded in any package, for example because they are invoked directly by\nthe developer using `go run`.\n\nGopls considers a file to be a standalone main file if and only if it has\npackage name \"main\" and has a build directive of the exact form\n\"//go:build tag\" or \"// +build tag\", where tag is among the list of tags\nconfigured by this setting. Notably, if the build constraint is more\ncomplicated than a simple tag (such as the composite constraint\n`//go:build tag && go1.18`), the file is not considered to be a standalone\nmain file.\n\nThis setting is only supported when gopls is built with Go 1.16 or later.\n",
              "default": [
                "ignore"
              ],
              "scope": "resource"
            },
            "build.templateExtensions": {
              "type": "array",
              "markdownDescription": "templateExtensions gives the extensions of file names that are treateed\nas template files. (The extension\nis the part of the file name after the final dot.)\n",
              "default": [],
              "scope": "resource"
            },
            "formatting.gofumpt": {
              "type": "boolean",
              "markdownDescription": "gofumpt indicates if we should run gofumpt formatting.\n",
              "default": false,
              "scope": "resource"
            },
            "formatting.local": {
              "type": "string",
              "markdownDescription": "local is the equivalent of the `goimports -local` flag, which puts\nimports beginning with this string after third-party packages. It should\nbe the prefix of the import path whose imports should be grouped\nseparately.\n",
              "default": "",
              "scope": "resource"
            },
            "ui.codelenses": {
              "type": "object",
              "markdownDescription": "codelenses overrides the enabled/disabled state of code lenses. See the\n\"Code Lenses\" section of the\n[Settings page](https://github.com/golang/tools/blob/master/gopls/doc/settings.md#code-lenses)\nfor the list of supported lenses.\n\nExample Usage:\n\n```json5\n\"gopls\": {\n...\n  \"codelenses\": {\n    \"generate\": false,  // Don't show the `go generate` lens.\n    \"gc_details\": true  // Show a code lens toggling the display of gc's choices.\n  }\n...\n}\n```\n",
              "scope": "resource",
              "properties": {
                "gc_details": {
                  "type": "boolean",
                  "markdownDescription": "Toggle the calculation of gc annotations.",
                  "default": false
                },
                "generate": {
                  "type": "boolean",
                  "markdownDescription": "Runs `go generate` for a given directory.",
                  "default": true
                },
                "regenerate_cgo": {
                  "type": "boolean",
                  "markdownDescription": "Regenerates cgo definitions.",
                  "default": true
                },
                "run_govulncheck": {
                  "type": "boolean",
                  "markdownDescription": "Run vulnerability check (`govulncheck`).",
                  "default": false
                },
                "test": {
                  "type": "boolean",
                  "markdownDescription": "Runs `go test` for a specific set of test or benchmark functions.",
                  "default": false
                },
                "tidy": {
                  "type": "boolean",
                  "markdownDescription": "Runs `go mod tidy` for a module.",
                  "default": true
                },
                "upgrade_dependency": {
                  "type": "boolean",
                  "markdownDescription": "Upgrades a dependency in the go.mod file for a module.",
                  "default": true
                },
                "vendor": {
                  "type": "boolean",
                  "markdownDescription": "Runs `go mod vendor` for a module.",
                  "default": true
                }
              }
            },
            "ui.completion.completionBudget": {
              "type": "string",
              "markdownDescription": "(For Debugging) completionBudget is the soft latency goal for completion requests. Most\nrequests finish in a couple milliseconds, but in some cases deep\ncompletions can take much longer. As we use up our budget we\ndynamically reduce the search scope to ensure we return timely\nresults. Zero means unlimited.\n",
              "default": "100ms",
              "scope": "resource"
            },
            "ui.completion.experimentalPostfixCompletions": {
              "type": "boolean",
              "markdownDescription": "(Experimental) experimentalPostfixCompletions enables artificial method snippets\nsuch as \"someSlice.sort!\".\n",
              "default": true,
              "scope": "resource"
            },
            "ui.completion.matcher": {
              "type": "string",
              "markdownDescription": "(Advanced) matcher sets the algorithm that is used when calculating completion\ncandidates.\n",
              "enum": [
                "CaseInsensitive",
                "CaseSensitive",
                "Fuzzy"
              ],
              "markdownEnumDescriptions": [
                "",
                "",
                ""
              ],
              "default": "Fuzzy",
              "scope": "resource"
            },
            "ui.completion.usePlaceholders": {
              "type": "boolean",
              "markdownDescription": "placeholders enables placeholders for function parameters or struct\nfields in completion responses.\n",
              "default": false,
              "scope": "resource"
            },
            "ui.diagnostic.analyses": {
              "type": "object",
              "markdownDescription": "analyses specify analyses that the user would like to enable or disable.\nA map of the names of analysis passes that should be enabled/disabled.\nA full list of analyzers that gopls uses can be found in\n[analyzers.md](https://github.com/golang/tools/blob/master/gopls/doc/analyzers.md).\n\nExample Usage:\n\n```json5\n...\n\"analyses\": {\n  \"unreachable\": false, // Disable the unreachable analyzer.\n  \"unusedparams\": true  // Enable the unusedparams analyzer.\n}\n...\n```\n",
              "scope": "resource",
              "properties": {
                "asmdecl": {
                  "type": "boolean",
                  "markdownDescription": "report mismatches between assembly files and Go declarations",
                  "default": true
                },
                "assign": {
                  "type": "boolean",
                  "markdownDescription": "check for useless assignments\n\nThis checker reports assignments of the form x = x or a[i] = a[i].\nThese are almost always useless, and even when they aren't they are\nusually a mistake.",
                  "default": true
                },
                "atomic": {
                  "type": "boolean",
                  "markdownDescription": "check for common mistakes using the sync/atomic package\n\nThe atomic checker looks for assignment statements of the form:\n\n\tx = atomic.AddUint64(&x, 1)\n\nwhich are not atomic.",
                  "default": true
                },
                "atomicalign": {
                  "type": "boolean",
                  "markdownDescription": "check for non-64-bits-aligned arguments to sync/atomic functions",
                  "default": true
                },
                "bools": {
                  "type": "boolean",
                  "markdownDescription": "check for common mistakes involving boolean operators",
                  "default": true
                },
                "buildtag": {
                  "type": "boolean",
                  "markdownDescription": "check that +build tags are well-formed and correctly located",
                  "default": true
                },
                "cgocall": {
                  "type": "boolean",
                  "markdownDescription": "detect some violations of the cgo pointer passing rules\n\nCheck for invalid cgo pointer passing.\nThis looks for code that uses cgo to call C code passing values\nwhose types are almost always invalid according to the cgo pointer\nsharing rules.\nSpecifically, it warns about attempts to pass a Go chan, map, func,\nor slice to C, either directly, or via a pointer, array, or struct.",
                  "default": true
                },
                "composites": {
                  "type": "boolean",
                  "markdownDescription": "check for unkeyed composite literals\n\nThis analyzer reports a diagnostic for composite literals of struct\ntypes imported from another package that do not use the field-keyed\nsyntax. Such literals are fragile because the addition of a new field\n(even if unexported) to the struct will cause compilation to fail.\n\nAs an example,\n\n\terr = &net.DNSConfigError{err}\n\nshould be replaced by:\n\n\terr = &net.DNSConfigError{Err: err}\n",
                  "default": true
                },
                "copylocks": {
                  "type": "boolean",
                  "markdownDescription": "check for locks erroneously passed by value\n\nInadvertently copying a value containing a lock, such as sync.Mutex or\nsync.WaitGroup, may cause both copies to malfunction. Generally such\nvalues should be referred to through a pointer.",
                  "default": true
                },
                "deepequalerrors": {
                  "type": "boolean",
                  "markdownDescription": "check for calls of reflect.DeepEqual on error values\n\nThe deepequalerrors checker looks for calls of the form:\n\n    reflect.DeepEqual(err1, err2)\n\nwhere err1 and err2 are errors. Using reflect.DeepEqual to compare\nerrors is discouraged.",
                  "default": true
                },
                "embed": {
                  "type": "boolean",
                  "markdownDescription": "check for //go:embed directive import\n\nThis analyzer checks that the embed package is imported when source code contains //go:embed comment directives.\nThe embed package must be imported for //go:embed directives to function.import _ \"embed\".",
                  "default": true
                },
                "errorsas": {
                  "type": "boolean",
                  "markdownDescription": "report passing non-pointer or non-error values to errors.As\n\nThe errorsas analysis reports calls to errors.As where the type\nof the second argument is not a pointer to a type implementing error.",
                  "default": true
                },
                "fieldalignment": {
                  "type": "boolean",
                  "markdownDescription": "find structs that would use less memory if their fields were sorted\n\nThis analyzer find structs that can be rearranged to use less memory, and provides\na suggested edit with the most compact order.\n\nNote that there are two different diagnostics reported. One checks struct size,\nand the other reports \"pointer bytes\" used. Pointer bytes is how many bytes of the\nobject that the garbage collector has to potentially scan for pointers, for example:\n\n\tstruct { uint32; string }\n\nhave 16 pointer bytes because the garbage collector has to scan up through the string's\ninner pointer.\n\n\tstruct { string; *uint32 }\n\nhas 24 pointer bytes because it has to scan further through the *uint32.\n\n\tstruct { string; uint32 }\n\nhas 8 because it can stop immediately after the string pointer.\n\nBe aware that the most compact order is not always the most efficient.\nIn rare cases it may cause two variables each updated by its own goroutine\nto occupy the same CPU cache line, inducing a form of memory contention\nknown as \"false sharing\" that slows down both goroutines.\n",
                  "default": false
                },
                "fillreturns": {
                  "type": "boolean",
                  "markdownDescription": "suggest fixes for errors due to an incorrect number of return values\n\nThis checker provides suggested fixes for type errors of the\ntype \"wrong number of return values (want %d, got %d)\". For example:\n\tfunc m() (int, string, *bool, error) {\n\t\treturn\n\t}\nwill turn into\n\tfunc m() (int, string, *bool, error) {\n\t\treturn 0, \"\", nil, nil\n\t}\n\nThis functionality is similar to https://github.com/sqs/goreturns.\n",
                  "default": true
                },
                "fillstruct": {
                  "type": "boolean",
                  "markdownDescription": "note incomplete struct initializations\n\nThis analyzer provides diagnostics for any struct literals that do not have\nany fields initialized. Because the suggested fix for this analysis is\nexpensive to compute, callers should compute it separately, using the\nSuggestedFix function below.\n",
                  "default": true
                },
                "httpresponse": {
                  "type": "boolean",
                  "markdownDescription": "check for mistakes using HTTP responses\n\nA common mistake when using the net/http package is to defer a function\ncall to close the http.Response Body before checking the error that\ndetermines whether the response is valid:\n\n\tresp, err := http.Head(url)\n\tdefer resp.Body.Close()\n\tif err != nil {\n\t\tlog.Fatal(err)\n\t}\n\t// (defer statement belongs here)\n\nThis checker helps uncover latent nil dereference bugs by reporting a\ndiagnostic for such mistakes.",
                  "default": true
                },
                "ifaceassert": {
                  "type": "boolean",
                  "markdownDescription": "detect impossible interface-to-interface type assertions\n\nThis checker flags type assertions v.(T) and corresponding type-switch cases\nin which the static type V of v is an interface that cannot possibly implement\nthe target interface T. This occurs when V and T contain methods with the same\nname but different signatures. Example:\n\n\tvar v interface {\n\t\tRead()\n\t}\n\t_ = v.(io.Reader)\n\nThe Read method in v has a different signature than the Read method in\nio.Reader, so this assertion cannot succeed.\n",
                  "default": true
                },
                "infertypeargs": {
                  "type": "boolean",
                  "markdownDescription": "check for unnecessary type arguments in call expressions\n\nExplicit type arguments may be omitted from call expressions if they can be\ninferred from function arguments, or from other type arguments:\n\n\tfunc f[T any](T) {}\n\t\n\tfunc _() {\n\t\tf[string](\"foo\") // string could be inferred\n\t}\n",
                  "default": true
                },
                "loopclosure": {
                  "type": "boolean",
                  "markdownDescription": "check references to loop variables from within nested functions\n\nThis analyzer reports places where a function literal references the\niteration variable of an enclosing loop, and the loop calls the function\nin such a way (e.g. with go or defer) that it may outlive the loop\niteration and possibly observe the wrong value of the variable.\n\nIn this example, all the deferred functions run after the loop has\ncompleted, so all observe the final value of v.\n\n    for _, v := range list {\n        defer func() {\n            use(v) // incorrect\n        }()\n    }\n\nOne fix is to create a new variable for each iteration of the loop:\n\n    for _, v := range list {\n        v := v // new var per iteration\n        defer func() {\n            use(v) // ok\n        }()\n    }\n\nThe next example uses a go statement and has a similar problem.\nIn addition, it has a data race because the loop updates v\nconcurrent with the goroutines accessing it.\n\n    for _, v := range elem {\n        go func() {\n            use(v)  // incorrect, and a data race\n        }()\n    }\n\nA fix is the same as before. The checker also reports problems\nin goroutines started by golang.org/x/sync/errgroup.Group.\nA hard-to-spot variant of this form is common in parallel tests:\n\n    func Test(t *testing.T) {\n        for _, test := range tests {\n            t.Run(test.name, func(t *testing.T) {\n                t.Parallel()\n                use(test) // incorrect, and a data race\n            })\n        }\n    }\n\nThe t.Parallel() call causes the rest of the function to execute\nconcurrent with the loop.\n\nThe analyzer reports references only in the last statement,\nas it is not deep enough to understand the effects of subsequent\nstatements that might render the reference benign.\n(\"Last statement\" is defined recursively in compound\nstatements such as if, switch, and select.)\n\nSee: https://golang.org/doc/go_faq.html#closures_and_goroutines",
                  "default": true
                },
                "lostcancel": {
                  "type": "boolean",
                  "markdownDescription": "check cancel func returned by context.WithCancel is called\n\nThe cancellation function returned by context.WithCancel, WithTimeout,\nand WithDeadline must be called or the new context will remain live\nuntil its parent context is cancelled.\n(The background context is never cancelled.)",
                  "default": true
                },
                "nilfunc": {
                  "type": "boolean",
                  "markdownDescription": "check for useless comparisons between functions and nil\n\nA useless comparison is one like f == nil as opposed to f() == nil.",
                  "default": true
                },
                "nilness": {
                  "type": "boolean",
                  "markdownDescription": "check for redundant or impossible nil comparisons\n\nThe nilness checker inspects the control-flow graph of each function in\na package and reports nil pointer dereferences, degenerate nil\npointers, and panics with nil values. A degenerate comparison is of the form\nx==nil or x!=nil where x is statically known to be nil or non-nil. These are\noften a mistake, especially in control flow related to errors. Panics with nil\nvalues are checked because they are not detectable by\n\n\tif r := recover(); r != nil {\n\nThis check reports conditions such as:\n\n\tif f == nil { // impossible condition (f is a function)\n\t}\n\nand:\n\n\tp := &v\n\t...\n\tif p != nil { // tautological condition\n\t}\n\nand:\n\n\tif p == nil {\n\t\tprint(*p) // nil dereference\n\t}\n\nand:\n\n\tif p == nil {\n\t\tpanic(p)\n\t}\n",
                  "default": false
                },
                "nonewvars": {
                  "type": "boolean",
                  "markdownDescription": "suggested fixes for \"no new vars on left side of :=\"\n\nThis checker provides suggested fixes for type errors of the\ntype \"no new vars on left side of :=\". For example:\n\tz := 1\n\tz := 2\nwill turn into\n\tz := 1\n\tz = 2\n",
                  "default": true
                },
                "noresultvalues": {
                  "type": "boolean",
                  "markdownDescription": "suggested fixes for unexpected return values\n\nThis checker provides suggested fixes for type errors of the\ntype \"no result values expected\" or \"too many return values\".\nFor example:\n\tfunc z() { return nil }\nwill turn into\n\tfunc z() { return }\n",
                  "default": true
                },
                "printf": {
                  "type": "boolean",
                  "markdownDescription": "check consistency of Printf format strings and arguments\n\nThe check applies to known functions (for example, those in package fmt)\nas well as any detected wrappers of known functions.\n\nA function that wants to avail itself of printf checking but is not\nfound by this analyzer's heuristics (for example, due to use of\ndynamic calls) can insert a bogus call:\n\n\tif false {\n\t\t_ = fmt.Sprintf(format, args...) // enable printf checking\n\t}\n\nThe -funcs flag specifies a comma-separated list of names of additional\nknown formatting functions or methods. If the name contains a period,\nit must denote a specific function using one of the following forms:\n\n\tdir/pkg.Function\n\tdir/pkg.Type.Method\n\t(*dir/pkg.Type).Method\n\nOtherwise the name is interpreted as a case-insensitive unqualified\nidentifier such as \"errorf\". Either way, if a listed name ends in f, the\nfunction is assumed to be Printf-like, taking a format string before the\nargument list. Otherwise it is assumed to be Print-like, taking a list\nof arguments with no format string.\n",
                  "default": true
                },
                "shadow": {
                  "type": "boolean",
                  "markdownDescription": "check for possible unintended shadowing of variables\n\nThis analyzer check for shadowed variables.\nA shadowed variable is a variable declared in an inner scope\nwith the same name and type as a variable in an outer scope,\nand where the outer variable is mentioned after the inner one\nis declared.\n\n(This definition can be refined; the module generates too many\nfalse positives and is not yet enabled by default.)\n\nFor example:\n\n\tfunc BadRead(f *os.File, buf []byte) error {\n\t\tvar err error\n\t\tfor {\n\t\t\tn, err := f.Read(buf) // shadows the function variable 'err'\n\t\t\tif err != nil {\n\t\t\t\tbreak // causes return of wrong value\n\t\t\t}\n\t\t\tfoo(buf)\n\t\t}\n\t\treturn err\n\t}\n",
                  "default": false
                },
                "shift": {
                  "type": "boolean",
                  "markdownDescription": "check for shifts that equal or exceed the width of the integer",
                  "default": true
                },
                "simplifycompositelit": {
                  "type": "boolean",
                  "markdownDescription": "check for composite literal simplifications\n\nAn array, slice, or map composite literal of the form:\n\t[]T{T{}, T{}}\nwill be simplified to:\n\t[]T{{}, {}}\n\nThis is one of the simplifications that \"gofmt -s\" applies.",
                  "default": true
                },
                "simplifyrange": {
                  "type": "boolean",
                  "markdownDescription": "check for range statement simplifications\n\nA range of the form:\n\tfor x, _ = range v {...}\nwill be simplified to:\n\tfor x = range v {...}\n\nA range of the form:\n\tfor _ = range v {...}\nwill be simplified to:\n\tfor range v {...}\n\nThis is one of the simplifications that \"gofmt -s\" applies.",
                  "default": true
                },
                "simplifyslice": {
                  "type": "boolean",
                  "markdownDescription": "check for slice simplifications\n\nA slice expression of the form:\n\ts[a:len(s)]\nwill be simplified to:\n\ts[a:]\n\nThis is one of the simplifications that \"gofmt -s\" applies.",
                  "default": true
                },
                "sortslice": {
                  "type": "boolean",
                  "markdownDescription": "check the argument type of sort.Slice\n\nsort.Slice requires an argument of a slice type. Check that\nthe interface{} value passed to sort.Slice is actually a slice.",
                  "default": true
                },
                "stdmethods": {
                  "type": "boolean",
                  "markdownDescription": "check signature of methods of well-known interfaces\n\nSometimes a type may be intended to satisfy an interface but may fail to\ndo so because of a mistake in its method signature.\nFor example, the result of this WriteTo method should be (int64, error),\nnot error, to satisfy io.WriterTo:\n\n\ttype myWriterTo struct{...}\n        func (myWriterTo) WriteTo(w io.Writer) error { ... }\n\nThis check ensures that each method whose name matches one of several\nwell-known interface methods from the standard library has the correct\nsignature for that interface.\n\nChecked method names include:\n\tFormat GobEncode GobDecode MarshalJSON MarshalXML\n\tPeek ReadByte ReadFrom ReadRune Scan Seek\n\tUnmarshalJSON UnreadByte UnreadRune WriteByte\n\tWriteTo\n",
                  "default": true
                },
                "stringintconv": {
                  "type": "boolean",
                  "markdownDescription": "check for string(int) conversions\n\nThis checker flags conversions of the form string(x) where x is an integer\n(but not byte or rune) type. Such conversions are discouraged because they\nreturn the UTF-8 representation of the Unicode code point x, and not a decimal\nstring representation of x as one might expect. Furthermore, if x denotes an\ninvalid code point, the conversion cannot be statically rejected.\n\nFor conversions that intend on using the code point, consider replacing them\nwith string(rune(x)). Otherwise, strconv.Itoa and its equivalents return the\nstring representation of the value in the desired base.\n",
                  "default": true
                },
                "structtag": {
                  "type": "boolean",
                  "markdownDescription": "check that struct field tags conform to reflect.StructTag.Get\n\nAlso report certain struct tags (json, xml) used with unexported fields.",
                  "default": true
                },
                "stubmethods": {
                  "type": "boolean",
                  "markdownDescription": "stub methods analyzer\n\nThis analyzer generates method stubs for concrete types\nin order to implement a target interface",
                  "default": true
                },
                "testinggoroutine": {
                  "type": "boolean",
                  "markdownDescription": "report calls to (*testing.T).Fatal from goroutines started by a test.\n\nFunctions that abruptly terminate a test, such as the Fatal, Fatalf, FailNow, and\nSkip{,f,Now} methods of *testing.T, must be called from the test goroutine itself.\nThis checker detects calls to these functions that occur within a goroutine\nstarted by the test. For example:\n\nfunc TestFoo(t *testing.T) {\n    go func() {\n        t.Fatal(\"oops\") // error: (*T).Fatal called from non-test goroutine\n    }()\n}\n",
                  "default": true
                },
                "tests": {
                  "type": "boolean",
                  "markdownDescription": "check for common mistaken usages of tests and examples\n\nThe tests checker walks Test, Benchmark and Example functions checking\nmalformed names, wrong signatures and examples documenting non-existent\nidentifiers.\n\nPlease see the documentation for package testing in golang.org/pkg/testing\nfor the conventions that are enforced for Tests, Benchmarks, and Examples.",
                  "default": true
                },
                "timeformat": {
                  "type": "boolean",
                  "markdownDescription": "check for calls of (time.Time).Format or time.Parse with 2006-02-01\n\nThe timeformat checker looks for time formats with the 2006-02-01 (yyyy-dd-mm)\nformat. Internationally, \"yyyy-dd-mm\" does not occur in common calendar date\nstandards, and so it is more likely that 2006-01-02 (yyyy-mm-dd) was intended.\n",
                  "default": true
                },
                "undeclaredname": {
                  "type": "boolean",
                  "markdownDescription": "suggested fixes for \"undeclared name: <>\"\n\nThis checker provides suggested fixes for type errors of the\ntype \"undeclared name: <>\". It will either insert a new statement,\nsuch as:\n\n\"<> := \"\n\nor a new function declaration, such as:\n\nfunc <>(inferred parameters) {\n\tpanic(\"implement me!\")\n}\n",
                  "default": true
                },
                "unmarshal": {
                  "type": "boolean",
                  "markdownDescription": "report passing non-pointer or non-interface values to unmarshal\n\nThe unmarshal analysis reports calls to functions such as json.Unmarshal\nin which the argument type is not a pointer or an interface.",
                  "default": true
                },
                "unreachable": {
                  "type": "boolean",
                  "markdownDescription": "check for unreachable code\n\nThe unreachable analyzer finds statements that execution can never reach\nbecause they are preceded by an return statement, a call to panic, an\ninfinite loop, or similar constructs.",
                  "default": true
                },
                "unsafeptr": {
                  "type": "boolean",
                  "markdownDescription": "check for invalid conversions of uintptr to unsafe.Pointer\n\nThe unsafeptr analyzer reports likely incorrect uses of unsafe.Pointer\nto convert integers to pointers. A conversion from uintptr to\nunsafe.Pointer is invalid if it implies that there is a uintptr-typed\nword in memory that holds a pointer value, because that word will be\ninvisible to stack copying and to the garbage collector.",
                  "default": true
                },
                "unusedparams": {
                  "type": "boolean",
                  "markdownDescription": "check for unused parameters of functions\n\nThe unusedparams analyzer checks functions to see if there are\nany parameters that are not being used.\n\nTo reduce false positives it ignores:\n- methods\n- parameters that do not have a name or are underscored\n- functions in test files\n- functions with empty bodies or those with just a return stmt",
                  "default": false
                },
                "unusedresult": {
                  "type": "boolean",
                  "markdownDescription": "check for unused results of calls to some functions\n\nSome functions like fmt.Errorf return a result and have no side effects,\nso it is always a mistake to discard the result. This analyzer reports\ncalls to certain functions in which the result of the call is ignored.\n\nThe set of functions may be controlled using flags.",
                  "default": true
                },
                "unusedvariable": {
                  "type": "boolean",
                  "markdownDescription": "check for unused variables\n\nThe unusedvariable analyzer suggests fixes for unused variables errors.\n",
                  "default": false
                },
                "unusedwrite": {
                  "type": "boolean",
                  "markdownDescription": "checks for unused writes\n\nThe analyzer reports instances of writes to struct fields and\narrays that are never read. Specifically, when a struct object\nor an array is copied, its elements are copied implicitly by\nthe compiler, and any element write to this copy does nothing\nwith the original object.\n\nFor example:\n\n\ttype T struct { x int }\n\tfunc f(input []T) {\n\t\tfor i, v := range input {  // v is a copy\n\t\t\tv.x = i  // unused write to field x\n\t\t}\n\t}\n\nAnother example is about non-pointer receiver:\n\n\ttype T struct { x int }\n\tfunc (t T) f() {  // t is a copy\n\t\tt.x = i  // unused write to field x\n\t}\n",
                  "default": false
                },
                "useany": {
                  "type": "boolean",
                  "markdownDescription": "check for constraints that could be simplified to \"any\"",
                  "default": false
                }
              }
            },
            "ui.diagnostic.annotations": {
              "type": "object",
              "markdownDescription": "(Experimental) annotations specifies the various kinds of optimization diagnostics\nthat should be reported by the gc_details command.\n",
              "scope": "resource",
              "properties": {
                "bounds": {
                  "type": "boolean",
                  "markdownDescription": "`\"bounds\"` controls bounds checking diagnostics.\n",
                  "default": true
                },
                "escape": {
                  "type": "boolean",
                  "markdownDescription": "`\"escape\"` controls diagnostics about escape choices.\n",
                  "default": true
                },
                "inline": {
                  "type": "boolean",
                  "markdownDescription": "`\"inline\"` controls diagnostics about inlining choices.\n",
                  "default": true
                },
                "nil": {
                  "type": "boolean",
                  "markdownDescription": "`\"nil\"` controls nil checks.\n",
                  "default": true
                }
              }
            },
            "ui.diagnostic.diagnosticsDelay": {
              "type": "string",
              "markdownDescription": "(Advanced) diagnosticsDelay controls the amount of time that gopls waits\nafter the most recent file modification before computing deep diagnostics.\nSimple diagnostics (parsing and type-checking) are always run immediately\non recently modified packages.\n\nThis option must be set to a valid duration string, for example `\"250ms\"`.\n",
              "default": "250ms",
              "scope": "resource"
            },
            "ui.diagnostic.experimentalWatchedFileDelay": {
              "type": "string",
              "markdownDescription": "(Experimental) experimentalWatchedFileDelay controls the amount of time that gopls waits\nfor additional workspace/didChangeWatchedFiles notifications to arrive,\nbefore processing all such notifications in a single batch. This is\nintended for use by LSP clients that don't support their own batching of\nfile system notifications.\n\nThis option must be set to a valid duration string, for example `\"100ms\"`.\n\nDeprecated: this setting is deprecated and will be removed in a future\nversion of gopls (https://go.dev/issue/55332)\n",
              "default": "0s",
              "scope": "resource"
            },
            "ui.diagnostic.staticcheck": {
              "type": "boolean",
              "markdownDescription": "(Experimental) staticcheck enables additional analyses from staticcheck.io.\nThese analyses are documented on\n[Staticcheck's website](https://staticcheck.io/docs/checks/).\n",
              "default": false,
              "scope": "resource"
            },
            "ui.documentation.hoverKind": {
              "type": "string",
              "markdownDescription": "hoverKind controls the information that appears in the hover text.\nSingleLine and Structured are intended for use only by authors of editor plugins.\n",
              "enum": [
                "FullDocumentation",
                "NoDocumentation",
                "SingleLine",
                "Structured",
                "SynopsisDocumentation"
              ],
              "markdownEnumDescriptions": [
                "",
                "",
                "",
                "`\"Structured\"` is an experimental setting that returns a structured hover format.\nThis format separates the signature from the documentation, so that the client\ncan do more manipulation of these fields.\n\nThis should only be used by clients that support this behavior.\n",
                ""
              ],
              "default": "FullDocumentation",
              "scope": "resource"
            },
            "ui.documentation.linkTarget": {
              "type": "string",
              "markdownDescription": "linkTarget controls where documentation links go.\nIt might be one of:\n\n* `\"godoc.org\"`\n* `\"pkg.go.dev\"`\n\nIf company chooses to use its own `godoc.org`, its address can be used as well.\n\nModules matching the GOPRIVATE environment variable will not have\ndocumentation links in hover.\n",
              "default": "pkg.go.dev",
              "scope": "resource"
            },
            "ui.documentation.linksInHover": {
              "type": "boolean",
              "markdownDescription": "linksInHover toggles the presence of links to documentation in hover.\n",
              "default": true,
              "scope": "resource"
            },
            "ui.navigation.importShortcut": {
              "type": "string",
              "markdownDescription": "importShortcut specifies whether import statements should link to\ndocumentation or go to definitions.\n",
              "enum": [
                "Both",
                "Definition",
                "Link"
              ],
              "markdownEnumDescriptions": [
                "",
                "",
                ""
              ],
              "default": "Both",
              "scope": "resource"
            },
            "ui.navigation.symbolMatcher": {
              "type": "string",
              "markdownDescription": "(Advanced) symbolMatcher sets the algorithm that is used when finding workspace symbols.\n",
              "enum": [
                "CaseInsensitive",
                "CaseSensitive",
                "FastFuzzy",
                "Fuzzy"
              ],
              "markdownEnumDescriptions": [
                "",
                "",
                "",
                ""
              ],
              "default": "FastFuzzy",
              "scope": "resource"
            },
            "ui.navigation.symbolStyle": {
              "type": "string",
              "markdownDescription": "(Advanced) symbolStyle controls how symbols are qualified in symbol responses.\n\nExample Usage:\n\n```json5\n\"gopls\": {\n...\n  \"symbolStyle\": \"Dynamic\",\n...\n}\n```\n",
              "enum": [
                "Dynamic",
                "Full",
                "Package"
              ],
              "markdownEnumDescriptions": [
                "`\"Dynamic\"` uses whichever qualifier results in the highest scoring\nmatch for the given symbol query. Here a \"qualifier\" is any \"/\" or \".\"\ndelimited suffix of the fully qualified symbol. i.e. \"to/pkg.Foo.Field\" or\njust \"Foo.Field\".\n",
                "`\"Full\"` is fully qualified symbols, i.e.\n\"path/to/pkg.Foo.Field\".\n",
                "`\"Package\"` is package qualified symbols i.e.\n\"pkg.Foo.Field\".\n"
              ],
              "default": "Dynamic",
              "scope": "resource"
            },
            "ui.noSemanticNumber": {
              "type": "boolean",
              "markdownDescription": "(Experimental) noSemanticNumber  turns off the sending of the semantic token 'number'\n",
              "default": false,
              "scope": "resource"
            },
            "ui.noSemanticString": {
              "type": "boolean",
              "markdownDescription": "(Experimental) noSemanticString turns off the sending of the semantic token 'string'\n",
              "default": false,
              "scope": "resource"
            },
            "ui.semanticTokens": {
              "type": "boolean",
              "markdownDescription": "(Experimental) semanticTokens controls whether the LSP server will send\nsemantic tokens to the client.\n",
              "default": false,
              "scope": "resource"
            },
            "verboseOutput": {
              "type": "boolean",
              "markdownDescription": "(For Debugging) verboseOutput enables additional debug logging.\n",
              "default": false,
              "scope": "resource"
            }
          }
        },
        "go.diagnostic.vulncheck": {
          "type": "string",
          "markdownDescription": "(Experimental) vulncheck enables vulnerability scanning.\n",
          "enum": [
            "Imports",
            "Off"
          ],
          "markdownEnumDescriptions": [
            "`\"Imports\"`: In Imports mode, `gopls` will report vulnerabilities that affect packages\ndirectly and indirectly used by the analyzed main module.\n",
            "`\"Off\"`: Disable vulnerability analysis.\n"
          ],
          "default": "Off",
          "scope": "resource"
        },
        "go.inlayHints.assignVariableTypes": {
          "type": "boolean",
          "markdownDescription": "Enable/disable inlay hints for variable types in assign statements:\n```go\n\ti/* int*/, j/* int*/ := 0, len(r)-1\n```",
          "default": false
        },
        "go.inlayHints.compositeLiteralFields": {
          "type": "boolean",
          "markdownDescription": "Enable/disable inlay hints for composite literal field names:\n```go\n\t{/*in: */\"Hello, world\", /*want: */\"dlrow ,olleH\"}\n```",
          "default": false
        },
        "go.inlayHints.compositeLiteralTypes": {
          "type": "boolean",
          "markdownDescription": "Enable/disable inlay hints for composite literal types:\n```go\n\tfor _, c := range []struct {\n\t\tin, want string\n\t}{\n\t\t/*struct{ in string; want string }*/{\"Hello, world\", \"dlrow ,olleH\"},\n\t}\n```",
          "default": false
        },
        "go.inlayHints.constantValues": {
          "type": "boolean",
          "markdownDescription": "Enable/disable inlay hints for constant values:\n```go\n\tconst (\n\t\tKindNone   Kind = iota/* = 0*/\n\t\tKindPrint/*  = 1*/\n\t\tKindPrintf/* = 2*/\n\t\tKindErrorf/* = 3*/\n\t)\n```",
          "default": false
        },
        "go.inlayHints.functionTypeParameters": {
          "type": "boolean",
          "markdownDescription": "Enable/disable inlay hints for implicit type parameters on generic functions:\n```go\n\tmyFoo/*[int, string]*/(1, \"hello\")\n```",
          "default": false
        },
        "go.inlayHints.parameterNames": {
          "type": "boolean",
          "markdownDescription": "Enable/disable inlay hints for parameter names:\n```go\n\tparseInt(/* str: */ \"123\", /* radix: */ 8)\n```",
          "default": false
        },
        "go.inlayHints.rangeVariableTypes": {
          "type": "boolean",
          "markdownDescription": "Enable/disable inlay hints for variable types in range statements:\n```go\n\tfor k/* int*/, v/* string*/ := range []string{} {\n\t\tfmt.Println(k, v)\n\t}\n```",
          "default": false
        }
      }
    },
    "menus": {
      "commandPalette": [
        {
          "command": "go.test.refresh",
          "when": "false"
        },
        {
          "command": "go.test.showProfiles",
          "when": "false"
        },
        {
          "command": "go.test.captureProfile",
          "when": "false"
        },
        {
          "command": "go.test.deleteProfile",
          "when": "false"
        },
        {
          "command": "go.test.showProfileFile",
          "when": "false"
        },
        {
          "command": "go.explorer.refresh",
          "when": "false"
        },
        {
          "command": "go.explorer.open",
          "when": "false"
        }
      ],
      "editor/context": [
        {
          "when": "editorTextFocus && config.go.editorContextMenuCommands.toggleTestFile && resourceLangId == go",
          "command": "go.toggle.test.file",
          "group": "Go group 1"
        },
        {
          "when": "editorTextFocus && config.go.editorContextMenuCommands.addTags && resourceLangId == go",
          "command": "go.add.tags",
          "group": "Go group 1"
        },
        {
          "when": "editorTextFocus && config.go.editorContextMenuCommands.removeTags && resourceLangId == go",
          "command": "go.remove.tags",
          "group": "Go group 1"
        },
        {
          "when": "editorTextFocus && config.go.editorContextMenuCommands.fillStruct && resourceLangId == go",
          "command": "go.fill.struct",
          "group": "Go group 1"
        },
        {
          "when": "editorTextFocus && config.go.editorContextMenuCommands.testAtCursor && resourceLangId == go",
          "command": "go.test.cursor",
          "group": "Go group 1"
        },
        {
          "when": "editorTextFocus && config.go.editorContextMenuCommands.benchmarkAtCursor && resourceLangId == go",
          "command": "go.benchmark.cursor",
          "group": "Go group 1"
        },
        {
          "when": "editorTextFocus && config.go.editorContextMenuCommands.debugTestAtCursor && resourceLangId == go",
          "command": "go.debug.cursor",
          "group": "Go group 1"
        },
        {
          "when": "editorTextFocus && config.go.editorContextMenuCommands.testFile && resourceLangId == go",
          "command": "go.test.file",
          "group": "Go group 1"
        },
        {
          "when": "editorTextFocus && config.go.editorContextMenuCommands.testPackage && resourceLangId == go",
          "command": "go.test.package",
          "group": "Go group 1"
        },
        {
          "when": "editorTextFocus && config.go.editorContextMenuCommands.generateTestForFunction && resourceLangId == go",
          "command": "go.test.generate.function",
          "group": "Go group 1"
        },
        {
          "when": "editorTextFocus && config.go.editorContextMenuCommands.generateTestForFile && resourceLangId == go",
          "command": "go.test.generate.file",
          "group": "Go group 1"
        },
        {
          "when": "editorTextFocus && config.go.editorContextMenuCommands.generateTestForPackage && resourceLangId == go",
          "command": "go.test.generate.package",
          "group": "Go group 1"
        },
        {
          "when": "editorTextFocus && config.go.editorContextMenuCommands.addImport && resourceLangId == go",
          "command": "go.import.add",
          "group": "Go group 1"
        },
        {
          "when": "editorTextFocus && config.go.editorContextMenuCommands.testCoverage && resourceLangId == go",
          "command": "go.test.coverage",
          "group": "Go group 1"
        },
        {
          "when": "editorTextFocus && config.go.editorContextMenuCommands.playground && resourceLangId == go",
          "command": "go.playground",
          "group": "Go group 1"
        },
        {
          "when": "editorTextFocus && resourceLangId == go",
          "command": "go.show.commands",
          "group": "Go group 2"
        }
      ],
      "testing/item/context": [
        {
          "command": "go.test.refresh",
          "when": "testId in go.tests",
          "group": "inline"
        },
        {
          "command": "go.test.showProfiles",
          "when": "testId in go.profiledTests",
          "group": "profile"
        },
        {
          "command": "go.test.captureProfile",
          "when": "testId in go.tests && testId =~ /\\?(test|benchmark)/",
          "group": "profile"
        }
      ],
      "view/title": [
        {
          "command": "go.explorer.refresh",
          "when": "view == go.explorer",
          "group": "navigation"
        }
      ],
      "view/item/context": [
        {
          "command": "go.test.deleteProfile",
          "when": "viewItem == go:test:file"
        },
        {
          "command": "go.explorer.open",
          "when": "viewItem == go:explorer:envfile",
          "group": "inline"
        },
        {
          "command": "go.workspace.editEnv",
          "when": "viewItem =~ /(go:explorer:envtree|go:explorer:envitem)/ && workspaceFolderCount > 0",
          "group": "inline"
        },
        {
          "command": "go.workspace.resetEnv",
          "when": "viewItem =~ /go:explorer:env/ && workspaceFolderCount > 0"
        }
      ]
    },
    "views": {
      "explorer": [
        {
          "id": "go.explorer",
          "name": "go",
          "icon": "media/go-logo-white.svg",
          "when": "go.showExplorer"
        }
      ],
      "test": [
        {
          "id": "go.test.profile",
          "name": "Profiles",
          "contextualTitle": "Go",
          "icon": "$(graph)",
          "when": "go.hasProfiles"
        }
      ]
    }
  }
}<|MERGE_RESOLUTION|>--- conflicted
+++ resolved
@@ -1,12 +1,7 @@
 {
   "name": "go",
   "displayName": "Go",
-<<<<<<< HEAD
-  "version": "0.36.0",
-=======
-  "version": "0.37.0-dev",
-  "preview": true,
->>>>>>> 7df32c8f
+  "version": "0.37.0",
   "publisher": "golang",
   "description": "Rich Go language support for Visual Studio Code",
   "author": {
