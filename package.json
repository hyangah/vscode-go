--- conflicted
+++ resolved
@@ -1,12 +1,7 @@
 {
   "name": "go",
   "displayName": "Go",
-<<<<<<< HEAD
-  "version": "0.27.2",
-=======
-  "version": "0.28.0-dev",
-  "preview": true,
->>>>>>> c0e33de4
+  "version": "0.28.0",
   "publisher": "golang",
   "description": "Rich Go language support for Visual Studio Code",
   "author": {
@@ -152,8 +147,6 @@
         "aliases": [
           "Go Checksum File"
         ]
-<<<<<<< HEAD
-=======
       },
       {
         "id": "tmpl",
@@ -163,7 +156,6 @@
         "aliases": [
           "Go Template File"
         ]
->>>>>>> c0e33de4
       }
     ],
     "grammars": [
@@ -658,20 +650,12 @@
               },
               "port": {
                 "type": "number",
-<<<<<<< HEAD
-                "description": "The port that the delve debugger will be listening on.",
-=======
                 "description": "In legacy mode, this will only apply to remote-attach configurations, which will look for \"dlv ... --headless --listen=<host>:<port>\" server started externally. In dlv-dap mode (which does not yet support remote-attach), this will apply to all other configurations. The extension will try to connect to an external server started with \"dlv dap --listen=<host>:<port>\" to ask it to launch/attach to the target process.",
->>>>>>> c0e33de4
                 "default": 2345
               },
               "host": {
                 "type": "string",
-<<<<<<< HEAD
-                "description": "The host name of the machine the delve debugger will be listening on.",
-=======
                 "description": "In legacy mode, this will only apply to remote-attach configurations, which will look for \"dlv ... --headless --listen=<host>:<port>\" server started externally. In dlv-dap mode (which does not yet support remote-attach), this will apply to all other configurations. The extension will try to connect to an external server started with \"dlv dap --listen=<host>:<port>\" to ask it to launch/attach to the target process.",
->>>>>>> c0e33de4
                 "default": "127.0.0.1"
               },
               "trace": {
@@ -858,20 +842,12 @@
               },
               "port": {
                 "type": "number",
-<<<<<<< HEAD
-                "description": "The port that the delve debugger will be listening on.",
-=======
                 "description": "In legacy mode, this will only apply to remote-attach configurations, which will look for \"dlv ... --headless --listen=<host>:<port>\" server started externally. In dlv-dap mode (which does not yet support remote-attach), this will apply to all other configurations. The extension will try to connect to an external server started with \"dlv dap --listen=<host>:<port>\" to ask it to launch/attach to the target process.",
->>>>>>> c0e33de4
                 "default": 2345
               },
               "host": {
                 "type": "string",
-<<<<<<< HEAD
-                "description": "The host name of the machine the delve debugger will be listening on.",
-=======
                 "description": "In legacy mode, this will only apply to remote-attach configurations, which will look for \"dlv ... --headless --listen=<host>:<port>\" server started externally. In dlv-dap mode (which does not yet support remote-attach), this will apply to all other configurations. The extension will try to connect to an external server started with \"dlv dap --listen=<host>:<port>\" to ask it to launch/attach to the target process.",
->>>>>>> c0e33de4
                 "default": "127.0.0.1"
               },
               "substitutePath": {
