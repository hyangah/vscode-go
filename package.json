{
  "name": "go",
  "displayName": "Go",
<<<<<<< HEAD
  "version": "0.19.1",
=======
  "version": "0.19.2-dev",
>>>>>>> 6e8bbba6
  "publisher": "golang",
  "description": "Rich Go language support for Visual Studio Code",
  "author": {
    "name": "Go Team at Google"
  },
  "license": "MIT",
  "icon": "images/go-logo-blue.png",
  "categories": [
    "Programming Languages",
    "Snippets",
    "Linters",
    "Debuggers",
    "Formatters"
  ],
  "galleryBanner": {
    "color": "#F2F2F2",
    "theme": "light"
  },
  "private": true,
  "repository": {
    "type": "git",
    "url": "https://github.com/golang/vscode-go"
  },
  "bugs": {
    "url": "https://github.com/golang/vscode-go/issues"
  },
  "keywords": [
    "multi-root ready"
  ],
  "scripts": {
    "vscode:prepublish": "npm run compile",
    "webpack": "webpack --mode development",
    "webpack-dev": "webpack --mode development --watch",
    "test-compile": "tsc -p ./",
    "compile": "webpack --mode production",
    "watch": "tsc -watch -p ./",
    "test": "npm run test-compile && node ./out/test/runTest.js",
    "lint": "node ./node_modules/tslint/bin/tslint --project tsconfig.json",
    "fix-lint": "node ./node_modules/tslint/bin/tslint --fix --project tsconfig.json",
    "unit-test": "npm run test-compile && node ./node_modules/mocha/bin/_mocha -u tdd --timeout 5000 --colors ./out/test/unit",
    "format": "prettier --write \"src/**/*.ts\" \"test/**/*.ts\""
  },
  "extensionDependencies": [],
  "dependencies": {
    "@types/yargs-parser": "^15.0.0",
    "deep-equal": "^2.0.2",
    "diff": "^4.0.2",
    "glob": "^7.1.6",
    "json-rpc2": "^2.0.0",
    "moment": "^2.24.0",
    "semver": "^7.3.2",
    "tree-kill": "file:third_party/tree-kill",
    "vscode-debugadapter": "^1.42.1",
    "vscode-debugadapter-testsupport": "^1.42.0",
    "vscode-debugprotocol": "^1.42.0",
    "vscode-languageclient": "^7.0.0-next.12",
    "vscode-languageserver-protocol": "^3.16.0-next.7",
    "web-request": "^1.0.7"
  },
  "devDependencies": {
    "@types/adm-zip": "^0.4.33",
    "@types/deep-equal": "^1.0.1",
    "@types/fs-extra": "^8.1.0",
    "@types/glob": "^7.1.1",
    "@types/mocha": "^7.0.2",
    "@types/node": "^13.11.1",
    "@types/semver": "^7.1.0",
    "@types/sinon": "^9.0.0",
    "@types/vscode": "^1.41.0",
    "adm-zip": "^0.4.14",
    "fs-extra": "^9.0.0",
    "get-port": "^5.1.1",
    "mocha": "^7.1.1",
    "nan": "^2.14.1",
    "prettier": "^2.0.4",
    "sinon": "^9.0.2",
    "ts-loader": "^7.0.5",
    "tslint": "^6.1.1",
    "typescript": "^3.8.3",
    "vscode-test": "^1.3.0",
    "webpack": "^4.43.0",
    "webpack-cli": "^3.3.12",
    "yarn": "^1.22.4"
  },
  "engines": {
    "vscode": "^1.46.0"
  },
  "activationEvents": [
    "workspaceContains:**/*.go",
    "onLanguage:go",
    "onCommand:go.gopath",
    "onCommand:go.tools.install",
    "onCommand:go.locate.tools",
    "onCommand:go.show.commands",
    "onDebugInitialConfigurations",
    "onDebugResolve:go"
  ],
  "main": "./dist/goMain.js",
  "contributes": {
    "languages": [
      {
        "id": "go",
        "extensions": [
          ".go"
        ],
        "aliases": [
          "Go"
        ]
      },
      {
        "id": "go.mod",
        "extensions": [
          "go.mod",
          "gopls.mod"
        ],
        "aliases": [
          "Go Module File"
        ],
        "configuration": "./languages/go.mod.language-configuration.json"
      },
      {
        "id": "go.sum",
        "extensions": [
          "go.sum"
        ],
        "aliases": [
          "Go Checksum File"
        ]
      }
    ],
    "grammars": [
      {
        "language": "go.mod",
        "scopeName": "go.mod",
        "path": "./syntaxes/go.mod.tmGrammar.json"
      },
      {
        "language": "go.sum",
        "scopeName": "go.sum",
        "path": "./syntaxes/go.sum.tmGrammar.json"
      }
    ],
    "snippets": [
      {
        "language": "go",
        "path": "./snippets/go.json"
      }
    ],
    "configurationDefaults": {
      "[go]": {
        "editor.insertSpaces": false,
        "editor.formatOnSave": true,
        "editor.codeActionsOnSave": {
          "source.organizeImports": true
        }
      }
    },
    "commands": [
      {
        "command": "go.gopath",
        "title": "Go: Current GOPATH",
        "description": "See the currently set GOPATH."
      },
      {
        "command": "go.locate.tools",
        "title": "Go: Locate Configured Go Tools",
        "description": "List all the Go tools being used by this extension along with their locations."
      },
      {
        "command": "go.test.cursor",
        "title": "Go: Test Function At Cursor",
        "description": "Runs a unit test at the cursor."
      },
      {
        "command": "go.subtest.cursor",
        "title": "Go: Subtest At Cursor",
        "description": "Runs a sub test at the cursor."
      },
      {
        "command": "go.benchmark.cursor",
        "title": "Go: Benchmark Function At Cursor",
        "description": "Runs a benchmark at the cursor."
      },
      {
        "command": "go.debug.cursor",
        "title": "Go: Debug Test At Cursor",
        "description": "Debug test at the cursor."
      },
      {
        "command": "go.test.file",
        "title": "Go: Test File",
        "description": "Runs all unit tests in the current file."
      },
      {
        "command": "go.test.package",
        "title": "Go: Test Package",
        "description": "Runs all unit tests in the package of the current file."
      },
      {
        "command": "go.benchmark.package",
        "title": "Go: Benchmark Package",
        "description": "Runs all benchmarks in the package of the current file."
      },
      {
        "command": "go.benchmark.file",
        "title": "Go: Benchmark File",
        "description": "Runs all benchmarks in the current file."
      },
      {
        "command": "go.test.workspace",
        "title": "Go: Test All Packages In Workspace",
        "description": "Runs all unit tests from all packages in the current workspace."
      },
      {
        "command": "go.test.previous",
        "title": "Go: Test Previous",
        "description": "Re-runs the last executed test."
      },
      {
        "command": "go.test.coverage",
        "title": "Go: Toggle Test Coverage In Current Package",
        "description": "Displays test coverage in the current package."
      },
      {
        "command": "go.test.generate.package",
        "title": "Go: Generate Unit Tests For Package",
        "description": "Generates unit tests for the current package"
      },
      {
        "command": "go.test.generate.file",
        "title": "Go: Generate Unit Tests For File",
        "description": "Generates unit tests for the current file"
      },
      {
        "command": "go.test.generate.function",
        "title": "Go: Generate Unit Tests For Function",
        "description": "Generates unit tests for the selected function in the current file"
      },
      {
        "command": "go.impl.cursor",
        "title": "Go: Generate Interface Stubs",
        "description": "Generates method stub for implementing the provided interface and inserts at the cursor."
      },
      {
        "command": "go.extractServerChannel",
        "title": "Go: Extract Language Server Logs To Editor",
        "description": "Extract logs in the `gopls (server)` output channel to the editor."
      },
      {
        "command": "go.toggle.gc_details",
        "title": "Go: Toggle gc details",
        "description": "Toggle the display of compiler optimization choices"
      },
      {
        "command": "go.import.add",
        "title": "Go: Add Import",
        "description": "Add an import declaration"
      },
      {
        "command": "go.add.package.workspace",
        "title": "Go: Add Package to Workspace",
        "description": "Add a package from the imports list to the workspace."
      },
      {
        "command": "go.tools.install",
        "title": "Go: Install/Update Tools",
        "description": "install/update the required go packages"
      },
      {
        "command": "go.toggle.test.file",
        "title": "Go: Toggle Test File",
        "description": "Toggles between file in current active editor and the corresponding test file."
      },
      {
        "command": "go.add.tags",
        "title": "Go: Add Tags To Struct Fields",
        "description": "Add tags configured in go.addTags setting to selected struct using gomodifytags"
      },
      {
        "command": "go.remove.tags",
        "title": "Go: Remove Tags From Struct Fields",
        "description": "Remove tags configured in go.removeTags setting from selected struct using gomodifytags"
      },
      {
        "command": "go.fill.struct",
        "title": "Go: Fill struct",
        "description": "Fill a struct literal with default values"
      },
      {
        "command": "go.show.commands",
        "title": "Go: Show All Commands...",
        "description": "Shows all commands from the Go extension in the quick pick"
      },
      {
        "command": "go.browse.packages",
        "title": "Go: Browse Packages",
        "description": "Browse packages and Go files inside the packages."
      },
      {
        "command": "go.get.package",
        "title": "Go: Get Package",
        "description": "Run `go get -v` on the package on the current line."
      },
      {
        "command": "go.playground",
        "title": "Go: Run on Go Playground",
        "description": "Upload the current selection or file to the Go Playground"
      },
      {
        "command": "go.lint.package",
        "title": "Go: Lint Current Package",
        "description": "Run linter in the package of the current file."
      },
      {
        "command": "go.lint.workspace",
        "title": "Go: Lint Workspace",
        "description": "Run linter in the current workspace."
      },
      {
        "command": "go.vet.package",
        "title": "Go: Vet Current Package",
        "description": "Run go vet in the package of the current file."
      },
      {
        "command": "go.vet.workspace",
        "title": "Go: Vet Workspace",
        "description": "Run go vet in the current workspace."
      },
      {
        "command": "go.build.package",
        "title": "Go: Build Current Package",
        "description": "Build the package of the current file."
      },
      {
        "command": "go.build.workspace",
        "title": "Go: Build Workspace",
        "description": "Build the current workspace."
      },
      {
        "command": "go.install.package",
        "title": "Go: Install Current Package",
        "description": "Install the current package."
      },
      {
        "command": "go.test.cancel",
        "title": "Go: Cancel Running Tests",
        "description": "Cancels running tests."
      },
      {
        "command": "go.apply.coverprofile",
        "title": "Go: Apply Cover Profile",
        "description": "Applies existing cover profile."
      },
      {
        "command": "go.godoctor.extract",
        "title": "Go: Extract to function",
        "description": "Extract to function using godoctor."
      },
      {
        "command": "go.godoctor.var",
        "title": "Go: Extract to variable",
        "description": "Extract to variable using godoctor."
      },
      {
        "command": "go.languageserver.restart",
        "title": "Go: Restart Language Server",
        "description": "Restart the running instance of the language server"
      },
      {
        "command": "go.environment.choose",
        "title": "Go: Choose Go Environment",
        "description": "Choose a different Go version or binary for this project. (WIP)"
      },
      {
        "command": "go.survey.showConfig",
        "title": "Go: Show Survey Configuration",
        "description": "Show the current Go survey configuration"
      },
      {
        "command": "go.survey.resetConfig",
        "title": "Go: Reset Survey Configuration",
        "description": "Reset the current Go survey configuration history"
      }
    ],
    "breakpoints": [
      {
        "language": "go"
      }
    ],
    "debuggers": [
      {
        "type": "go",
        "label": "Go",
        "program": "./dist/debugAdapter.js",
        "runtime": "node",
        "languages": [
          "go"
        ],
        "configurationSnippets": [
          {
            "label": "Go: Launch package",
            "description": "Debug the package in the program attribute",
            "body": {
              "name": "${2:Launch Package}",
              "type": "go",
              "request": "launch",
              "mode": "debug",
              "program": "^\"\\${workspaceFolder}${1:}\""
            }
          },
          {
            "label": "Go: Launch file",
            "description": "Debug the file in the program attribute",
            "body": {
              "name": "${2:Launch file}",
              "type": "go",
              "request": "launch",
              "mode": "debug",
              "program": "^\"${1:\\${file\\}}\""
            }
          },
          {
            "label": "Go: Launch test package",
            "description": "Debug the test package in the program attribute",
            "body": {
              "name": "${2:Launch test package}",
              "type": "go",
              "request": "launch",
              "mode": "test",
              "program": "^\"\\${workspaceFolder}${1:}\""
            }
          },
          {
            "label": "Go: Launch test function",
            "description": "Debug the test function in the args, ensure program attributes points to right package",
            "body": {
              "name": "${3:Launch test function}",
              "type": "go",
              "request": "launch",
              "mode": "test",
              "program": "^\"\\${workspaceFolder}${1:}\"",
              "args": [
                "-test.run",
                "${2:MyTestFunction}"
              ]
            }
          },
          {
            "label": "Go: Attach to local process",
            "description": "Attach to an existing process by process ID",
            "body": {
              "name": "${1:Attach to Process}",
              "type": "go",
              "request": "attach",
              "mode": "local",
              "processId": 0
            }
          },
          {
            "label": "Go: Connect to server",
            "description": "Connect to a remote headless debug server",
            "body": {
              "name": "${1:Connect to server}",
              "type": "go",
              "request": "attach",
              "mode": "remote",
              "remotePath": "^\"\\${workspaceFolder}\"",
              "port": 2345,
              "host": "127.0.0.1"
            }
          }
        ],
        "configurationAttributes": {
          "launch": {
            "required": [],
            "properties": {
              "program": {
                "type": "string",
                "description": "Path to the program folder (or any file within that folder) when in 'debug' or 'test' mode, and to the pre-built binary file to debug in 'exec' mode.",
                "default": "${workspaceFolder}"
              },
              "mode": {
                "enum": [
                  "auto",
                  "debug",
                  "remote",
                  "test",
                  "exec"
                ],
                "description": "One of 'auto', 'debug', 'remote', 'test', 'exec'.",
                "default": "auto"
              },
              "stopOnEntry": {
                "type": "boolean",
                "description": "Automatically stop program after launch.",
                "default": false
              },
              "args": {
                "type": "array",
                "description": "Command line arguments passed to the program.",
                "items": {
                  "type": "string"
                },
                "default": []
              },
              "showLog": {
                "type": "boolean",
                "description": "Show log output from the delve debugger.",
                "default": false
              },
              "cwd": {
                "type": "string",
                "description": "Workspace relative or absolute path to the working directory of the program being debugged. Default is the current workspace.",
                "default": "."
              },
              "env": {
                "type": "object",
                "description": "Environment variables passed to the program.",
                "default": {}
              },
              "substitutePath": {
                "type": "array",
                "items": {
                  "type": "object",
                  "properties": {
                    "from": {
                      "type": "string",
                      "description": "The absolute local path to be replaced when passing paths to the debugger",
                      "default": ""
                    },
                    "to": {
                      "type": "string",
                      "description": "The absolute remote path to be replaced when passing paths back to the client",
                      "default": ""
                    }
                  }
                },
                "description": "An array of mappings from a local path to the remote path that is used by the debuggee. The debug adapter will replace the local path with the remote path in all of the calls. Overriden by remotePath.",
                "default": []
              },
              "buildFlags": {
                "type": "string",
                "description": "Build flags, to be passed to the Go compiler.",
                "default": ""
              },
              "init": {
                "type": "string",
                "description": "Init file, executed by the terminal client.",
                "default": ""
              },
              "remotePath": {
                "type": "string",
                "description": "Absolute path to the file being debugged on the remote machine in case of remote debugging. If specified, becomes the first entry in substitutePath.",
                "default": ""
              },
              "port": {
                "type": "number",
                "description": "The port that the delve debugger will be listening on.",
                "default": 2345
              },
              "host": {
                "type": "string",
                "description": "The host name of the machine the delve debugger will be listening on.",
                "default": "127.0.0.1"
              },
              "trace": {
                "type": "string",
                "enum": [
                  "log",
                  "verbose",
                  "error"
                ],
                "default": "error",
                "description": "Various levels of logging shown in the debug console. When set to 'log' or 'verbose', the logs will also be written to a file."
              },
              "envFile": {
                "type": [
                  "string",
                  "array"
                ],
                "items": {
                  "type": "string"
                },
                "description": "Absolute path to a file containing environment variable definitions. Multiple files can be specified by provided an array of absolute paths",
                "default": "${workspaceFolder}/.env"
              },
              "backend": {
                "type": "string",
                "enum": [
                  "default",
                  "native",
                  "lldb"
                ],
                "description": "Backend used by delve. Only available in delve version 0.12.2 and above."
              },
              "output": {
                "type": "string",
                "description": "Output path for the binary of delve",
                "default": "debug"
              },
              "logOutput": {
                "type": "string",
                "enum": [
                  "debugger",
                  "gdbwire",
                  "lldbout",
                  "debuglineerr",
                  "rpc"
                ],
                "description": "Comma separated list of components that should produce debug output.",
                "default": "debugger"
              },
              "dlvLoadConfig": {
                "type": "object",
                "properties": {
                  "followPointers": {
                    "type": "boolean",
                    "description": "FollowPointers requests pointers to be automatically dereferenced",
                    "default": true
                  },
                  "maxVariableRecurse": {
                    "type": "number",
                    "description": "MaxVariableRecurse is how far to recurse when evaluating nested types",
                    "default": 1
                  },
                  "maxStringLen": {
                    "type": "number",
                    "description": "MaxStringLen is the maximum number of bytes read from a string",
                    "default": 64
                  },
                  "maxArrayValues": {
                    "type": "number",
                    "description": "MaxArrayValues is the maximum number of elements read from an array, a slice or a map",
                    "default": 64
                  },
                  "maxStructFields": {
                    "type": "number",
                    "description": "MaxStructFields is the maximum number of fields read from a struct, -1 will read all fields",
                    "default": -1
                  }
                },
                "description": "LoadConfig describes to delve, how to load values from target's memory",
                "default": {
                  "followPointers": true,
                  "maxVariableRecurse": 1,
                  "maxStringLen": 64,
                  "maxArrayValues": 64,
                  "maxStructFields": -1
                }
              },
              "apiVersion": {
                "type": "number",
                "enum": [
                  1,
                  2
                ],
                "description": "Delve Api Version to use. Default value is 2.",
                "default": 2
              },
              "stackTraceDepth": {
                "type": "number",
                "description": "Maximum depth of stack trace collected from Delve",
                "default": 50
              },
              "showGlobalVariables": {
                "type": "boolean",
                "default": false,
                "description": "Boolean value to indicate whether global package variables should be shown in the variables pane or not."
              }
            }
          },
          "attach": {
            "required": [],
            "properties": {
              "processId": {
                "type": "number",
                "description": "The ID of the process to be debugged."
              },
              "mode": {
                "enum": [
                  "local",
                  "remote"
                ],
                "description": "Indicates local or remote debugging.  Local maps to the dlv 'attach' command, remote maps to 'connect'.",
                "default": "local"
              },
              "showLog": {
                "type": "boolean",
                "description": "Show log output from the delve debugger.",
                "default": false
              },
              "cwd": {
                "type": "string",
                "description": "Workspace relative or absolute path to the working directory of the program being debugged. Default is the current workspace.",
                "default": "${workspaceFolder}"
              },
              "remotePath": {
                "type": "string",
                "description": "If remote debugging, the path to the source code on the remote machine, if different from the local machine. If specified, becomes the first entry in substitutePath.",
                "default": ""
              },
              "port": {
                "type": "number",
                "description": "The port that the delve debugger will be listening on.",
                "default": 2345
              },
              "host": {
                "type": "string",
                "description": "The host name of the machine the delve debugger will be listening on.",
                "default": "127.0.0.1"
              },
              "substitutePath": {
                "type": "array",
                "items": {
                  "type": "object",
                  "properties": {
                    "from": {
                      "type": "string",
                      "description": "The absolute local path to be replaced when passing paths to the debugger",
                      "default": ""
                    },
                    "to": {
                      "type": "string",
                      "description": "The absolute remote path to be replaced when passing paths back to the client",
                      "default": ""
                    }
                  }
                },
                "description": "An array of mappings from a local path to the remote path that is used by the debuggee. The debug adapter will replace the local path with the remote path in all of the calls.",
                "default": []
              },
              "trace": {
                "type": "string",
                "enum": [
                  "log",
                  "verbose",
                  "error"
                ],
                "default": "error",
                "description": "Various levels of logging shown in the debug console. When set to 'log' or 'verbose', the logs will also be written to a file."
              },
              "backend": {
                "type": "string",
                "enum": [
                  "default",
                  "native",
                  "lldb"
                ],
                "description": "Backend used by delve. Only available in delve version 0.12.2 and above."
              },
              "logOutput": {
                "type": "string",
                "enum": [
                  "debugger",
                  "gdbwire",
                  "lldbout",
                  "debuglineerr",
                  "rpc"
                ],
                "description": "Comma separated list of components that should produce debug output.",
                "default": "debugger"
              },
              "dlvLoadConfig": {
                "type": "object",
                "properties": {
                  "followPointers": {
                    "type": "boolean",
                    "description": "FollowPointers requests pointers to be automatically dereferenced",
                    "default": true
                  },
                  "maxVariableRecurse": {
                    "type": "number",
                    "description": "MaxVariableRecurse is how far to recurse when evaluating nested types",
                    "default": 1
                  },
                  "maxStringLen": {
                    "type": "number",
                    "description": "MaxStringLen is the maximum number of bytes read from a string",
                    "default": 64
                  },
                  "maxArrayValues": {
                    "type": "number",
                    "description": "MaxArrayValues is the maximum number of elements read from an array, a slice or a map",
                    "default": 64
                  },
                  "maxStructFields": {
                    "type": "number",
                    "description": "MaxStructFields is the maximum number of fields read from a struct, -1 will read all fields",
                    "default": -1
                  }
                },
                "description": "LoadConfig describes to delve, how to load values from target's memory",
                "default": {
                  "followPointers": true,
                  "maxVariableRecurse": 1,
                  "maxStringLen": 64,
                  "maxArrayValues": 64,
                  "maxStructFields": -1
                }
              },
              "apiVersion": {
                "type": "number",
                "enum": [
                  1,
                  2
                ],
                "description": "Delve Api Version to use. Default value is 2.",
                "default": 2
              },
              "stackTraceDepth": {
                "type": "number",
                "description": "Maximum depth of stack trace collected from Delve",
                "default": 50
              },
              "showGlobalVariables": {
                "type": "boolean",
                "default": false,
                "description": "Boolean value to indicate whether global package variables should be shown in the variables pane or not."
              }
            }
          }
<<<<<<< HEAD
        }      
=======
        }
      },
      {
        "type": "godlvdap",
        "label": "Go Dlv Dap (Experimental)",
        "program": "./dist/debugAdapter2.js",
        "runtime": "node",
        "languages": [
          "go"
        ],
        "configurationSnippets": [
          {
            "label": "Go: Launch package",
            "description": "Debug the package in the program attribute",
            "body": {
              "name": "${2:Launch Package}",
              "type": "godlvdap",
              "request": "launch",
              "mode": "debug",
              "program": "^\"\\${workspaceFolder}${1:}\""
            }
          },
          {
            "label": "Go: Launch file",
            "description": "Debug the file in the program attribute",
            "body": {
              "name": "${2:Launch file}",
              "type": "godlvdap",
              "request": "launch",
              "mode": "debug",
              "program": "^\"${1:\\${file\\}}\""
            }
          },
          {
            "label": "Go: Launch test package",
            "description": "Debug the test package in the program attribute",
            "body": {
              "name": "${2:Launch test package}",
              "type": "godlvdap",
              "request": "launch",
              "mode": "test",
              "program": "^\"\\${workspaceFolder}${1:}\""
            }
          },
          {
            "label": "Go: Launch test function",
            "description": "Debug the test function in the args, ensure program attributes points to right package",
            "body": {
              "name": "${3:Launch test function}",
              "type": "godlvdap",
              "request": "launch",
              "mode": "test",
              "program": "^\"\\${workspaceFolder}${1:}\"",
              "args": [
                "-test.run",
                "${2:MyTestFunction}"
              ]
            }
          },
          {
            "label": "Go: Attach to local process",
            "description": "Attach to an existing process by process ID",
            "body": {
              "name": "${1:Attach to Process}",
              "type": "godlvdap",
              "request": "attach",
              "mode": "local",
              "processId": 0
            }
          },
          {
            "label": "Go: Connect to server",
            "description": "Connect to a remote headless debug server",
            "body": {
              "name": "${1:Connect to server}",
              "type": "godlvdap",
              "request": "attach",
              "mode": "remote",
              "remotePath": "^\"\\${workspaceFolder}\"",
              "port": 2345,
              "host": "127.0.0.1"
            }
          }
        ],
        "configurationAttributes": {
          "launch": {
            "required": [],
            "properties": {
              "program": {
                "type": "string",
                "description": "Path to the program folder (or any file within that folder) when in 'debug' or 'test' mode, and to the pre-built binary file to debug in 'exec' mode.",
                "default": "${workspaceFolder}"
              },
              "mode": {
                "enum": [
                  "auto",
                  "debug",
                  "test",
                  "exec"
                ],
                "description": "One of 'auto', 'debug', 'test', 'exec'.",
                "default": "auto"
              },
              "stopOnEntry": {
                "type": "boolean",
                "description": "Automatically stop program after launch.",
                "default": false
              },
              "args": {
                "type": "array",
                "description": "Command line arguments passed to the program.",
                "items": {
                  "type": "string"
                },
                "default": []
              },
              "showLog": {
                "type": "boolean",
                "description": "Show log output from the delve debugger.",
                "default": false
              },
              "cwd": {
                "type": "string",
                "description": "Workspace relative or absolute path to the working directory of the program being debugged. Default is the current workspace.",
                "default": "."
              },
              "env": {
                "type": "object",
                "description": "Environment variables passed to the program.",
                "default": {}
              },
              "buildFlags": {
                "type": "string",
                "description": "Build flags, to be passed to the Go compiler.",
                "default": ""
              },
              "init": {
                "type": "string",
                "description": "Init file, executed by the terminal client.",
                "default": ""
              },
              "remotePath": {
                "type": "string",
                "description": "Absolute path to the file being debugged on the remote machine in case of remote debugging.",
                "default": ""
              },
              "port": {
                "type": "number",
                "description": "The port that the delve debugger will be listening on.",
                "default": 2345
              },
              "host": {
                "type": "string",
                "description": "The host name of the machine the delve debugger will be listening on.",
                "default": "127.0.0.1"
              },
              "trace": {
                "type": "string",
                "enum": [
                  "log",
                  "verbose",
                  "error"
                ],
                "default": "error",
                "description": "Various levels of logging shown in the debug console. When set to 'log' or 'verbose', the logs will also be written to a file."
              },
              "envFile": {
                "type": [
                  "string",
                  "array"
                ],
                "items": {
                  "type": "string"
                },
                "description": "Absolute path to a file containing environment variable definitions. Multiple files can be specified by provided an array of absolute paths",
                "default": "${workspaceFolder}/.env"
              },
              "backend": {
                "type": "string",
                "enum": [
                  "default",
                  "native",
                  "lldb"
                ],
                "description": "Backend used by delve. Only available in delve version 0.12.2 and above."
              },
              "output": {
                "type": "string",
                "description": "Output path for the binary of delve",
                "default": "debug"
              },
              "logOutput": {
                "type": "string",
                "enum": [
                  "debugger",
                  "gdbwire",
                  "lldbout",
                  "debuglineerr",
                  "dap"
                ],
                "description": "Comma separated list of components that should produce debug output.",
                "default": "debugger"
              },
              "dlvLoadConfig": {
                "type": "object",
                "properties": {
                  "followPointers": {
                    "type": "boolean",
                    "description": "FollowPointers requests pointers to be automatically dereferenced",
                    "default": true
                  },
                  "maxVariableRecurse": {
                    "type": "number",
                    "description": "MaxVariableRecurse is how far to recurse when evaluating nested types",
                    "default": 1
                  },
                  "maxStringLen": {
                    "type": "number",
                    "description": "MaxStringLen is the maximum number of bytes read from a string",
                    "default": 64
                  },
                  "maxArrayValues": {
                    "type": "number",
                    "description": "MaxArrayValues is the maximum number of elements read from an array, a slice or a map",
                    "default": 64
                  },
                  "maxStructFields": {
                    "type": "number",
                    "description": "MaxStructFields is the maximum number of fields read from a struct, -1 will read all fields",
                    "default": -1
                  }
                },
                "description": "LoadConfig describes to delve, how to load values from target's memory",
                "default": {
                  "followPointers": true,
                  "maxVariableRecurse": 1,
                  "maxStringLen": 64,
                  "maxArrayValues": 64,
                  "maxStructFields": -1
                }
              },
              "stackTraceDepth": {
                "type": "number",
                "description": "Maximum depth of stack trace collected from Delve",
                "default": 50
              },
              "showGlobalVariables": {
                "type": "boolean",
                "default": false,
                "description": "Boolean value to indicate whether global package variables should be shown in the variables pane or not."
              }
            }
          },
          "attach": {
            "required": [],
            "properties": {
              "processId": {
                "type": "number",
                "description": "The ID of the process to be debugged."
              },
              "mode": {
                "enum": [
                  "local",
                  "remote"
                ],
                "description": "Indicates local or remote debugging.  Local maps to the dlv 'attach' command, remote maps to 'connect'.",
                "default": "local"
              },
              "showLog": {
                "type": "boolean",
                "description": "Show log output from the delve debugger.",
                "default": false
              },
              "cwd": {
                "type": "string",
                "description": "Workspace relative or absolute path to the working directory of the program being debugged. Default is the current workspace.",
                "default": "${workspaceFolder}"
              },
              "remotePath": {
                "type": "string",
                "description": "If remote debugging, the path to the source code on the remote machine, if different from the local machine. If specified, becomes the first entry in substitutePath.",
                "default": ""
              },
              "port": {
                "type": "number",
                "description": "The port that the delve debugger will be listening on.",
                "default": 2345
              },
              "host": {
                "type": "string",
                "description": "The host name of the machine the delve debugger will be listening on.",
                "default": "127.0.0.1"
              },
              "trace": {
                "type": "string",
                "enum": [
                  "log",
                  "verbose",
                  "error"
                ],
                "default": "error",
                "description": "Various levels of logging shown in the debug console. When set to 'log' or 'verbose', the logs will also be written to a file."
              },
              "backend": {
                "type": "string",
                "enum": [
                  "default",
                  "native",
                  "lldb"
                ],
                "description": "Backend used by delve. Only available in delve version 0.12.2 and above."
              },
              "logOutput": {
                "type": "string",
                "enum": [
                  "debugger",
                  "gdbwire",
                  "lldbout",
                  "debuglineerr",
                  "dap",
                  "rpc"
                ],
                "description": "Comma separated list of components that should produce debug output.",
                "default": "debugger"
              },
              "dlvLoadConfig": {
                "type": "object",
                "properties": {
                  "followPointers": {
                    "type": "boolean",
                    "description": "FollowPointers requests pointers to be automatically dereferenced",
                    "default": true
                  },
                  "maxVariableRecurse": {
                    "type": "number",
                    "description": "MaxVariableRecurse is how far to recurse when evaluating nested types",
                    "default": 1
                  },
                  "maxStringLen": {
                    "type": "number",
                    "description": "MaxStringLen is the maximum number of bytes read from a string",
                    "default": 64
                  },
                  "maxArrayValues": {
                    "type": "number",
                    "description": "MaxArrayValues is the maximum number of elements read from an array, a slice or a map",
                    "default": 64
                  },
                  "maxStructFields": {
                    "type": "number",
                    "description": "MaxStructFields is the maximum number of fields read from a struct, -1 will read all fields",
                    "default": -1
                  }
                },
                "description": "LoadConfig describes to delve, how to load values from target's memory",
                "default": {
                  "followPointers": true,
                  "maxVariableRecurse": 1,
                  "maxStringLen": 64,
                  "maxArrayValues": 64,
                  "maxStructFields": -1
                }
              },
              "stackTraceDepth": {
                "type": "number",
                "description": "Maximum depth of stack trace collected from Delve",
                "default": 50
              },
              "showGlobalVariables": {
                "type": "boolean",
                "default": false,
                "description": "Boolean value to indicate whether global package variables should be shown in the variables pane or not."
              }
            }
          }
        }
>>>>>>> 6e8bbba6
      }
    ],
    "configuration": {
      "type": "object",
      "title": "Go",
      "properties": {
        "go.buildOnSave": {
          "type": "string",
          "enum": [
            "package",
            "workspace",
            "off"
          ],
          "default": "package",
          "description": "Compiles code on file save using 'go build -i' or 'go test -c -i'. Options are 'workspace', 'package', or 'off'.",
          "scope": "resource"
        },
        "go.buildFlags": {
          "type": "array",
          "items": {
            "type": "string"
          },
          "default": [],
          "description": "Flags to `go build`/`go test` used during build-on-save or running tests. (e.g. [\"-ldflags='-s'\"])",
          "scope": "resource"
        },
        "go.buildTags": {
          "type": "string",
          "default": "",
          "description": "The Go build tags to use for all commands, that support a `-tags '...'` argument. When running tests, go.testTags will be used instead if it was set.",
          "scope": "resource"
        },
        "go.testTags": {
          "type": [
            "string",
            "null"
          ],
          "default": null,
          "description": "The Go build tags to use for when running tests. If null, then buildTags will be used.",
          "scope": "resource"
        },
        "go.installDependenciesWhenBuilding": {
          "type": "boolean",
          "default": false,
          "description": "If true, then `-i` flag will be passed to `go build` everytime the code is compiled. Since Go 1.10, setting this may be unnecessary unless you are in GOPATH mode and do not use the language server.",
          "scope": "resource"
        },
        "go.lintOnSave": {
          "type": "string",
          "enum": [
            "file",
            "package",
            "workspace",
            "off"
          ],
          "default": "package",
          "description": "Lints code on file save using the configured Lint tool. Options are 'file', 'package', 'workspace' or 'off'.",
          "scope": "resource"
        },
        "go.lintTool": {
          "type": "string",
          "default": "golint",
          "description": "Specifies Lint tool name.",
          "scope": "resource",
          "enum": [
            "golint",
            "golangci-lint",
            "revive",
            "staticcheck"
          ]
        },
        "go.lintFlags": {
          "type": "array",
          "items": {
            "type": "string"
          },
          "default": [],
          "description": "Flags to pass to Lint tool (e.g. [\"-min_confidence=.8\"])",
          "scope": "resource"
        },
        "go.vetOnSave": {
          "type": "string",
          "enum": [
            "package",
            "workspace",
            "off"
          ],
          "default": "package",
          "description": "Vets code on file save using 'go tool vet'.",
          "scope": "resource"
        },
        "go.vetFlags": {
          "type": "array",
          "items": {
            "type": "string"
          },
          "default": [],
          "description": "Flags to pass to `go tool vet` (e.g. [\"-all\", \"-shadow\"])",
          "scope": "resource"
        },
        "go.formatTool": {
          "type": "string",
          "default": "goreturns",
          "description": "Not applicable when using the language server. Choosing 'goimports', 'goreturns', or 'gofumports' will add missing imports and remove unused imports.",
          "scope": "resource",
          "enum": [
            "gofmt",
            "goimports",
            "goreturns",
            "goformat",
            "gofumpt",
            "gofumports"
          ]
        },
        "go.formatFlags": {
          "type": "array",
          "items": {
            "type": "string"
          },
          "default": [],
          "description": "Flags to pass to format tool (e.g. [\"-s\"]). Not applicable when using the language server.",
          "scope": "resource"
        },
        "go.inferGopath": {
          "type": "boolean",
          "default": false,
          "description": "Infer GOPATH from the workspace root.",
          "scope": "resource"
        },
        "go.gopath": {
          "type": [
            "string",
            "null"
          ],
          "default": null,
          "description": "Specify GOPATH here to override the one that is set as environment variable. The inferred GOPATH from workspace root overrides this, if go.inferGopath is set to true.",
          "scope": "machine-overridable"
        },
        "go.toolsGopath": {
          "type": "string",
          "default": "",
          "description": "Location to install the Go tools that the extension depends on if you don't want them in your GOPATH.",
          "scope": "machine-overridable"
        },
        "go.goroot": {
          "type": [
            "string",
            "null"
          ],
          "default": null,
          "description": "Specifies the GOROOT to use when no environment variable is set.",
          "scope": "machine-overridable"
        },
        "go.testOnSave": {
          "type": "boolean",
          "default": false,
          "description": "Run 'go test' on save for current package. It is not advised to set this to `true` when you have Auto Save enabled.",
          "scope": "resource"
        },
        "go.coverOnSave": {
          "type": "boolean",
          "default": false,
          "description": "If true, runs 'go test -coverprofile' on save and shows test coverage.",
          "scope": "resource"
        },
        "go.coverOnTestPackage": {
          "type": "boolean",
          "default": true,
          "description": "If true, shows test coverage when Go: Test Package command is run."
        },
        "go.coverOnSingleTest": {
          "type": "boolean",
          "default": false,
          "description": "If true, shows test coverage when Go: Test Function at cursor command is run."
        },
        "go.coverOnSingleTestFile": {
          "type": "boolean",
          "default": false,
          "description": "If true, shows test coverage when Go: Test Single File command is run."
        },
        "go.coverMode": {
          "type": "string",
          "enum": [
            "default",
            "set",
            "count",
            "atomic"
          ],
          "default": "default",
          "description": "When generating code coverage, the value for -covermode. 'default' is the default value chosen by the 'go test' command.",
          "scope": "resource"
        },
        "go.coverShowCounts": {
          "type": "boolean",
          "default": false,
          "description": "When generating code coverage, should counts be shown as --374--",
          "scope": "resource"
        },
        "go.coverageOptions": {
          "type": "string",
          "enum": [
            "showCoveredCodeOnly",
            "showUncoveredCodeOnly",
            "showBothCoveredAndUncoveredCode"
          ],
          "default": "showBothCoveredAndUncoveredCode",
          "description": "Use these options to control whether only covered or only uncovered code or both should be highlighted after running test coverage",
          "scope": "resource"
        },
        "go.coverageDecorator": {
          "type": "object",
          "properties": {
            "type": {
              "type": "string",
              "enum": [
                "highlight",
                "gutter"
              ]
            },
            "coveredHighlightColor": {
              "type": "string",
              "description": "Color in the rgba format to use to highlight covered code."
            },
            "uncoveredHighlightColor": {
              "type": "string",
              "description": "Color in the rgba format to use to highlight uncovered code."
            },
            "coveredBorderColor": {
              "type": "string",
              "description": "Color to use for the border of covered code."
            },
            "uncoveredBorderColor": {
              "type": "string",
              "description": "Color to use for the border of uncovered code."
            },
            "coveredGutterStyle": {
              "type": "string",
              "enum": [
                "blockblue",
                "blockred",
                "blockgreen",
                "blockyellow",
                "slashred",
                "slashgreen",
                "slashblue",
                "slashyellow",
                "verticalred",
                "verticalgreen",
                "verticalblue",
                "verticalyellow"
              ],
              "description": "Gutter style to indicate covered code."
            },
            "uncoveredGutterStyle": {
              "type": "string",
              "enum": [
                "blockblue",
                "blockred",
                "blockgreen",
                "blockyellow",
                "slashred",
                "slashgreen",
                "slashblue",
                "slashyellow",
                "verticalred",
                "verticalgreen",
                "verticalblue",
                "verticalyellow"
              ],
              "description": "Gutter style to indicate covered code."
            }
          },
          "additionalProperties": false,
          "default": {
            "type": "highlight",
            "coveredHighlightColor": "rgba(64,128,128,0.5)",
            "uncoveredHighlightColor": "rgba(128,64,64,0.25)",
            "coveredBorderColor": "rgba(64,128,128,0.5)",
            "uncoveredBorderColor": "rgba(128,64,64,0.25)",
            "coveredGutterStyle": "blockblue",
            "uncoveredGutterStyle": "slashyellow"
          },
          "description": "This option lets you choose the way to display code coverage. Choose either to highlight the complete line or to show a decorator in the gutter. You can customize the colors and borders for the former and the style for the latter.",
          "scope": "resource"
        },
        "go.testTimeout": {
          "type": "string",
          "default": "30s",
          "description": "Specifies the timeout for go test in ParseDuration format.",
          "scope": "resource"
        },
        "go.testEnvVars": {
          "type": "object",
          "default": {},
          "description": "Environment variables that will passed to the process that runs the Go tests",
          "scope": "resource"
        },
        "go.testEnvFile": {
          "type": "string",
          "default": null,
          "description": "Absolute path to a file containing environment variables definitions. File contents should be of the form key=value.",
          "scope": "resource"
        },
        "go.testFlags": {
          "type": [
            "array",
            "null"
          ],
          "items": {
            "type": "string"
          },
          "default": null,
          "description": "Flags to pass to `go test`. If null, then buildFlags will be used. This is not propagated to the language server.",
          "scope": "resource"
        },
        "go.generateTestsFlags": {
          "type": "array",
          "items": {
            "type": "string"
          },
          "default": [],
          "description": "Additional command line flags to pass to `gotests` for generating tests.",
          "scope": "resource"
        },
        "go.toolsEnvVars": {
          "type": "object",
          "default": {},
          "description": "Environment variables that will passed to the tools that run the Go tools (e.g. CGO_CFLAGS)",
          "scope": "resource"
        },
        "go.gocodeFlags": {
          "type": "array",
          "items": {
            "type": "string"
          },
          "default": [
            "-builtin",
            "-ignore-case",
            "-unimported-packages"
          ],
          "description": "Additional flags to pass to gocode. Not applicable when using the language server.",
          "scope": "resource"
        },
        "go.gocodeAutoBuild": {
          "type": "boolean",
          "default": false,
          "description": "Enable gocode's autobuild feature. Not applicable when using the language server.",
          "scope": "resource"
        },
        "go.gocodePackageLookupMode": {
          "type": "string",
          "enum": [
            "go",
            "gb",
            "bzl"
          ],
          "default": "go",
          "description": "Used to determine the Go package lookup rules for completions by gocode. Only applies when using nsf/gocode. Latest versions of the Go extension uses mdempsky/gocode by default. Not applicable when using the language server.",
          "scope": "resource"
        },
        "go.useCodeSnippetsOnFunctionSuggest": {
          "type": "boolean",
          "default": false,
          "description": "Complete functions with their parameter signature, including the variable type. Not propagated to the language server.",
          "scope": "resource"
        },
        "go.useCodeSnippetsOnFunctionSuggestWithoutType": {
          "type": "boolean",
          "default": false,
          "description": "Complete functions with their parameter signature, excluding the variable types. Use `gopls.usePlaceholders` when using the language server.",
          "scope": "resource"
        },
        "go.autocompleteUnimportedPackages": {
          "type": "boolean",
          "default": false,
          "description": "Include unimported packages in auto-complete suggestions. Not applicable when using the language server.",
          "scope": "resource"
        },
        "go.docsTool": {
          "type": "string",
          "default": "godoc",
          "description": "Pick 'godoc' or 'gogetdoc' to get documentation. Not applicable when using the language server.",
          "scope": "resource",
          "enum": [
            "godoc",
            "gogetdoc",
            "guru"
          ]
        },
        "go.useLanguageServer": {
          "type": "boolean",
          "default": false,
          "description": "Use the Go language server \"gopls\" from Google for powering language features like code navigation, completion, refactoring, formatting & diagnostics."
        },
        "go.languageServerFlags": {
          "type": "array",
          "default": [],
          "description": "Flags like -rpc.trace and -logfile to be used while running the language server."
        },
        "go.languageServerExperimentalFeatures": {
          "type": "object",
          "properties": {
            "diagnostics": {
              "type": "boolean",
              "default": true,
              "description": "If true, the language server will provide build, vet errors and the extension will ignore the `buildOnSave`, `vetOnSave` settings."
            },
            "documentLink": {
              "type": "boolean",
              "default": true,
              "description": "If true, the language server will provide clickable Godoc links for import statements."
            }
          },
          "additionalProperties": false,
          "default": {
            "diagnostics": true,
            "documentLink": true
          },
          "description": "Use this setting to enable/disable experimental features from the language server."
        },
        "go.trace.server": {
          "type": "string",
          "enum": [
            "off",
            "messages",
            "verbose"
          ],
          "default": "off",
          "description": "Trace the communication between VS Code and the Go language server."
        },
        "go.logging.level": {
          "type": "string",
          "default": "error",
          "enum": [
            "off",
            "error",
            "info",
            "verbose"
          ],
          "description": "The logging level the extension logs at, defaults to 'error'",
          "scope": "machine-overridable"
        },
        "go.toolsManagement.checkForUpdates": {
          "type": "string",
          "default": "proxy",
          "enum": [
            "proxy",
            "local",
            "off"
          ],
          "enumDescriptions": [
            "keeps notified of new releases by checking the Go module proxy (GOPROXY)",
            "checks only the minimum tools versions required by the extension",
            "completely disables version check (not recommended)"
          ],
          "markdownDescription": "Specify whether to prompt about new versions of Go and the Go tools (currently, only `gopls`) the extension depends on"
        },
        "go.useGoProxyToCheckForToolUpdates": {
          "type": "boolean",
          "default": true,
          "description": "When enabled, the extension automatically checks the Go proxy if there are updates available for Go and the Go tools (at present, only gopls) it depends on and prompts the user accordingly",
          "markdownDeprecationMessage": "Use `go.toolsManagement.checkForUpdates` instead."
        },
        "go.gotoSymbol.includeImports": {
          "type": "boolean",
          "default": false,
          "description": "If false, the import statements will be excluded while using the Go to Symbol in File feature. Not applicable when using the language server.",
          "scope": "resource"
        },
        "go.gotoSymbol.includeGoroot": {
          "type": "boolean",
          "default": false,
          "description": "If false, the standard library located at $GOROOT will be excluded while using the Go to Symbol in File feature. Not applicable when using the language server.",
          "scope": "resource"
        },
        "go.enableCodeLens": {
          "type": "object",
          "properties": {
            "references": {
              "type": "boolean",
              "default": false,
              "description": "If true, enables the references code lens. Uses guru. Recalculates when there is change to the document followed by scrolling. Unnecessary when using the language server; use the call graph feature instead."
            },
            "runtest": {
              "type": "boolean",
              "default": true,
              "description": "If true, enables code lens for running and debugging tests"
            }
          },
          "additionalProperties": false,
          "default": {
            "references": false,
            "runtest": true
          },
          "description": "Feature level setting to enable/disable code lens for references and run/debug tests",
          "scope": "resource"
        },
        "go.overwriteGoplsMiddleware": {
          "type": "object",
          "properties": {
            "codelens": {
              "type": "object",
              "properties": {
                "test": {
                  "type": "boolean",
                  "default": false,
                  "description": "'test' codelens will be handled by gopls if true"
                },
                "bench": {
                  "type": "boolean",
                  "default": false,
                  "description": "'benchmark' codelens will be handled by gopls if true"
                }
              }
            },
            "default": {
              "codelens": {
                "test": false,
                "bench": false
              }
            }
          },
          "scope": "resource",
          "deprecationMessage": "This option is deprecated.",
          "description": "This option provides a set of flags which determine if vscode-go should intercept certain commands from gopls. These flags assume the `gopls` settings, which enable codelens from gopls, are also present."
        },
        "go.addTags": {
          "type": "object",
          "properties": {
            "promptForTags": {
              "type": "boolean",
              "default": false,
              "description": "If true, Go: Add Tags command will prompt the user to provide tags, options, transform values instead of using the configured values"
            },
            "tags": {
              "type": "string",
              "default": "json",
              "description": "Comma separated tags to be used by Go: Add Tags command"
            },
            "options": {
              "type": "string",
              "default": "json=omitempty",
              "description": "Comma separated tag=options pairs to be used by Go: Add Tags command"
            },
            "transform": {
              "type": "string",
              "enum": [
                "snakecase",
                "camelcase",
                "lispcase",
                "pascalcase",
                "keep"
              ],
              "default": "snakecase",
              "description": "Transformation rule used by Go: Add Tags command to add tags"
            },
            "template": {
              "type": "string",
              "default": "",
              "description": "Custom format used by Go: Add Tags command for the tag value to be applied"
            }
          },
          "additionalProperties": false,
          "default": {
            "tags": "json",
            "options": "json=omitempty",
            "promptForTags": false,
            "transform": "snakecase",
            "template": ""
          },
          "description": "Tags and options configured here will be used by the Add Tags command to add tags to struct fields. If promptForTags is true, then user will be prompted for tags and options. By default, json tags are added.",
          "scope": "resource"
        },
        "go.liveErrors": {
          "type": "object",
          "properties": {
            "enabled": {
              "type": "boolean",
              "default": false,
              "description": "If true, runs gotype on the file currently being edited and reports any semantic or syntactic errors found."
            },
            "delay": {
              "type": "number",
              "default": 500,
              "description": "The number of milliseconds to delay before execution. Resets with each keystroke."
            }
          },
          "additionalProperties": false,
          "default": {
            "enabled": false,
            "delay": 500
          },
          "description": "Use gotype on the file currently being edited and report any semantic or syntactic errors found after configured delay. Not applicable when using the language server.",
          "scope": "resource"
        },
        "go.removeTags": {
          "type": "object",
          "properties": {
            "promptForTags": {
              "type": "boolean",
              "default": false,
              "description": "If true, Go: Remove Tags command will prompt the user to provide tags and options instead of using the configured values"
            },
            "tags": {
              "type": "string",
              "default": "json",
              "description": "Comma separated tags to be used by Go: Remove Tags command"
            },
            "options": {
              "type": "string",
              "default": "json=omitempty",
              "description": "Comma separated tag=options pairs to be used by Go: Remove Tags command"
            }
          },
          "additionalProperties": false,
          "default": {
            "tags": "",
            "options": "",
            "promptForTags": false
          },
          "description": "Tags and options configured here will be used by the Remove Tags command to remove tags to struct fields. If promptForTags is true, then user will be prompted for tags and options. By default, all tags and options will be removed.",
          "scope": "resource"
        },
        "go.playground": {
          "type": "object",
          "properties": {
            "openbrowser": {
              "type": "boolean",
              "default": true,
              "description": "Whether to open the created Go Playground in the default browser"
            },
            "share": {
              "type": "boolean",
              "default": true,
              "description": "Whether to make the created Go Playground shareable"
            },
            "run": {
              "type": "boolean",
              "default": true,
              "description": "Whether to run the created Go Playground after creation"
            }
          },
          "description": "The flags configured here will be passed through to command `goplay`",
          "additionalProperties": false,
          "default": {
            "openbrowser": true,
            "share": true,
            "run": true
          }
        },
        "go.editorContextMenuCommands": {
          "type": "object",
          "properties": {
            "toggleTestFile": {
              "type": "boolean",
              "default": true,
              "description": "If true, adds command to toggle between a Go file and its test file to the editor context menu"
            },
            "addTags": {
              "type": "boolean",
              "default": true,
              "description": "If true, adds command to add configured tags from struct fields to the editor context menu"
            },
            "removeTags": {
              "type": "boolean",
              "default": true,
              "description": "If true, adds command to remove configured tags from struct fields to the editor context menu"
            },
            "fillStruct": {
              "type": "boolean",
              "default": true,
              "description": "If true, adds command to fill struct literal with default values to the editor context menu"
            },
            "testAtCursor": {
              "type": "boolean",
              "default": true,
              "description": "If true, adds command to run the test under the cursor to the editor context menu"
            },
            "testFile": {
              "type": "boolean",
              "default": true,
              "description": "If true, adds command to run all tests in the current file to the editor context menu"
            },
            "testPackage": {
              "type": "boolean",
              "default": true,
              "description": "If true, adds command to run all tests in the current package to the editor context menu"
            },
            "generateTestForFunction": {
              "type": "boolean",
              "default": true,
              "description": "If true, adds command to generate unit tests for function under the cursor to the editor context menu"
            },
            "generateTestForFile": {
              "type": "boolean",
              "default": true,
              "description": "If true, adds command to generate unit tests for current file to the editor context menu"
            },
            "generateTestForPackage": {
              "type": "boolean",
              "default": true,
              "description": "If true, adds command to generate unit tests for currnt package to the editor context menu"
            },
            "addImport": {
              "type": "boolean",
              "default": true,
              "description": "If true, adds command to import a package to the editor context menu"
            },
            "testCoverage": {
              "type": "boolean",
              "default": true,
              "description": "If true, adds command to run test coverage to the editor context menu"
            },
            "playground": {
              "type": "boolean",
              "default": true,
              "description": "If true, adds command to upload the current file or selection to the Go Playground"
            },
            "debugTestAtCursor": {
              "type": "boolean",
              "default": true,
              "description": "If true, adds command to debug the test under the cursor to the editor context menu"
            }
          },
          "additionalProperties": false,
          "default": {
            "toggleTestFile": true,
            "addTags": true,
            "removeTags": false,
            "testAtCursor": true,
            "testFile": false,
            "testPackage": false,
            "generateTestForFunction": true,
            "generateTestForFile": false,
            "generateTestForPackage": false,
            "addImport": true,
            "testCoverage": true,
            "playground": true,
            "debugTestAtCursor": true
          },
          "description": "Experimental Feature: Enable/Disable entries from the context menu in the editor.",
          "scope": "resource"
        },
        "go.gotoSymbol.ignoreFolders": {
          "type": "array",
          "items": {
            "type": "string"
          },
          "default": [],
          "description": "Folder names (not paths) to ignore while using Go to Symbol in Workspace feature. Not applicable when using the language server.",
          "scope": "resource"
        },
        "go.delveConfig": {
          "type": "object",
          "properties": {
            "dlvLoadConfig": {
              "type": "object",
              "properties": {
                "followPointers": {
                  "type": "boolean",
                  "description": "FollowPointers requests pointers to be automatically dereferenced",
                  "default": true
                },
                "maxVariableRecurse": {
                  "type": "number",
                  "description": "MaxVariableRecurse is how far to recurse when evaluating nested types",
                  "default": 1
                },
                "maxStringLen": {
                  "type": "number",
                  "description": "MaxStringLen is the maximum number of bytes read from a string",
                  "default": 64
                },
                "maxArrayValues": {
                  "type": "number",
                  "description": "MaxArrayValues is the maximum number of elements read from an array, a slice or a map",
                  "default": 64
                },
                "maxStructFields": {
                  "type": "number",
                  "description": "MaxStructFields is the maximum number of fields read from a struct, -1 will read all fields",
                  "default": -1
                }
              },
              "description": "LoadConfig describes to delve, how to load values from target's memory",
              "default": {
                "followPointers": true,
                "maxVariableRecurse": 1,
                "maxStringLen": 64,
                "maxArrayValues": 64,
                "maxStructFields": -1
              }
            },
            "apiVersion": {
              "type": "number",
              "enum": [
                1,
                2
              ],
              "description": "Delve Api Version to use. Default value is 2.",
              "default": 2
            },
            "showGlobalVariables": {
              "type": "boolean",
              "description": "Boolean value to indicate whether global package variables should be shown in the variables pane or not.",
              "default": false
            }
          },
          "default": {
            "dlvLoadConfig": {
              "followPointers": true,
              "maxVariableRecurse": 1,
              "maxStringLen": 64,
              "maxArrayValues": 64,
              "maxStructFields": -1
            },
            "apiVersion": 2,
            "showGlobalVariables": false
          },
          "description": "Delve settings that applies to all debugging sessions. Debug configuration in the launch.json file will override these values.",
          "scope": "resource"
        },
        "go.alternateTools": {
          "type": "object",
          "default": {},
          "description": "Alternate tools or alternate paths for the same tools used by the Go extension. Provide either absolute path or the name of the binary in GOPATH/bin, GOROOT/bin or PATH. Useful when you want to use wrapper script for the Go tools or versioned tools from https://gopkg.in.",
          "scope": "resource",
          "properties": {
            "go": {
              "type": "string",
              "default": "go",
              "description": "Alternate tool to use instead of the go binary or alternate path to use for the go binary."
            },
            "gocode": {
              "type": "string",
              "default": "gocode",
              "description": "Alternate tool to use instead of the gocode binary or alternate path to use for the gocode binary."
            },
            "gopkgs": {
              "type": "string",
              "default": "gopkgs",
              "description": "Alternate tool to use instead of the gopkgs binary or alternate path to use for the gopkgs binary."
            },
            "gopls": {
              "type": "string",
              "default": "gopls",
              "description": "Alternate tool to use instead of the gopls binary or alternate path to use for the gopls binary."
            },
            "go-outline": {
              "type": "string",
              "default": "go-outline",
              "description": "Alternate tool to use instead of the go-outline binary or alternate path to use for the go-outline binary."
            },
            "guru": {
              "type": "string",
              "default": "guru",
              "description": "Alternate tool to use instead of the guru binary or alternate path to use for the guru binary."
            }
          },
          "additionalProperties": true
        },
        "gopls": {
          "type": "object",
          "markdownDescription": "Configure the default Go language server ('gopls'). In most cases, configuring this section is unnecessary. See [the documentation](https://github.com/golang/tools/blob/master/gopls/doc/settings.md) for all available settings.",
          "scope": "resource",
          "additionalProperties": false,
          "properties": {
            "buildFlags": {
              "type": "array",
              "markdownDescription": "buildFlags is the set of flags passed on to the build system when invoked.\nIt is applied to queries like `go list`, which is used when discovering files.\nThe most common use is to set `-tags`.\n",
              "default": [],
              "scope": "resource"
            },
            "env": {
              "type": "object",
              "markdownDescription": "env adds environment variables to external commands run by `gopls`, most notably `go list`.\n",
              "default": {},
              "scope": "resource"
            },
            "hoverKind": {
              "type": "string",
              "markdownDescription": "hoverKind controls the information that appears in the hover text.\nSingleLine and Structured are intended for use only by authors of editor plugins.\n",
              "enum": [
                "FullDocumentation",
                "NoDocumentation",
                "SingleLine",
                "Structured",
                "SynopsisDocumentation"
              ],
              "markdownEnumDescriptions": [
                "",
                "",
                "",
                "`\"Structured\"` is an experimental setting that returns a structured hover format.\nThis format separates the signature from the documentation, so that the client\ncan do more manipulation of these fields.\n\nThis should only be used by clients that support this behavior.\n",
                ""
              ],
              "default": "FullDocumentation",
              "scope": "resource"
            },
            "usePlaceholders": {
              "type": "boolean",
              "markdownDescription": "placeholders enables placeholders for function parameters or struct fields in completion responses.\n",
              "default": false,
              "scope": "resource"
            },
            "linkTarget": {
              "type": "string",
              "markdownDescription": "linkTarget controls where documentation links go.\nIt might be one of:\n\n* `\"godoc.org\"`\n* `\"pkg.go.dev\"`\n\nIf company chooses to use its own `godoc.org`, its address can be used as well.\n",
              "default": "pkg.go.dev",
              "scope": "resource"
            },
            "local": {
              "type": "string",
              "markdownDescription": "local is the equivalent of the `goimports -local` flag, which puts imports beginning with this string after 3rd-party packages.\nIt should be the prefix of the import path whose imports should be grouped separately.\n",
              "default": "",
              "scope": "resource"
            },
            "gofumpt": {
              "type": "boolean",
              "markdownDescription": "gofumpt indicates if we should run gofumpt formatting.\n",
              "default": false,
              "scope": "resource"
            },
            "analyses": {
              "type": "object",
              "markdownDescription": "analyses specify analyses that the user would like to enable or disable.\nA map of the names of analysis passes that should be enabled/disabled.\nA full list of analyzers that gopls uses can be found [here](analyzers.md)\n\nExample Usage:\n```json5\n...\n\"analyses\": {\n  \"unreachable\": false, // Disable the unreachable analyzer.\n  \"unusedparams\": true  // Enable the unusedparams analyzer.\n}\n...\n```\n",
              "default": {},
              "scope": "resource"
            },
            "codelenses": {
              "type": "object",
              "markdownDescription": "codelenses overrides the enabled/disabled state of code lenses. See the \"Code Lenses\"\nsection of settings.md for the list of supported lenses.\n\nExample Usage:\n```json5\n\"gopls\": {\n...\n  \"codelenses\": {\n    \"generate\": false,  // Don't show the `go generate` lens.\n    \"gc_details\": true  // Show a code lens toggling the display of gc's choices.\n  }\n...\n}\n```\n",
              "default": {
                "gc_details": false,
                "generate": true,
                "regenerate_cgo": true,
                "tidy": true,
                "upgrade_dependency": true,
                "vendor": true
              },
              "scope": "resource"
            },
            "linksInHover": {
              "type": "boolean",
              "markdownDescription": "linksInHover toggles the presence of links to documentation in hover.\n",
              "default": true,
              "scope": "resource"
            },
            "importShortcut": {
              "type": "string",
              "markdownDescription": "importShortcut specifies whether import statements should link to\ndocumentation or go to definitions.\n",
              "enum": [
                "Both",
                "Definition",
                "Link"
              ],
              "markdownEnumDescriptions": [
                "",
                "",
                ""
              ],
              "default": "Both",
              "scope": "resource"
            },
            "matcher": {
              "type": "string",
              "markdownDescription": "matcher sets the algorithm that is used when calculating completion candidates.\n",
              "enum": [
                "CaseInsensitive",
                "CaseSensitive",
                "Fuzzy"
              ],
              "markdownEnumDescriptions": [
                "",
                "",
                ""
              ],
              "default": "Fuzzy",
              "scope": "resource"
            },
            "symbolMatcher": {
              "type": "string",
              "markdownDescription": "symbolMatcher sets the algorithm that is used when finding workspace symbols.\n",
              "enum": [
                "CaseInsensitive",
                "CaseSensitive",
                "Fuzzy"
              ],
              "markdownEnumDescriptions": [
                "",
                "",
                ""
              ],
              "default": "Fuzzy",
              "scope": "resource"
            },
            "symbolStyle": {
              "type": "string",
              "markdownDescription": "symbolStyle controls how symbols are qualified in symbol responses.\n\nExample Usage:\n```json5\n\"gopls\": {\n...\n  \"symbolStyle\": \"dynamic\",\n...\n}\n```\n",
              "enum": [
                "Dynamic",
                "Full",
                "Package"
              ],
              "markdownEnumDescriptions": [
                "`\"Dynamic\"` uses whichever qualifier results in the highest scoring\nmatch for the given symbol query. Here a \"qualifier\" is any \"/\" or \".\"\ndelimited suffix of the fully qualified symbol. i.e. \"to/pkg.Foo.Field\" or\njust \"Foo.Field\".\n",
                "`\"Full\"` is fully qualified symbols, i.e.\n\"path/to/pkg.Foo.Field\".\n",
                "`\"Package\"` is package qualified symbols i.e.\n\"pkg.Foo.Field\".\n"
              ],
              "default": "Dynamic",
              "scope": "resource"
            },
            "directoryFilters": {
              "type": "array",
              "markdownDescription": "directoryFilters can be used to exclude unwanted directories from the\nworkspace. By default, all directories are included. Filters are an\noperator, `+` to include and `-` to exclude, followed by a path prefix\nrelative to the workspace folder. They are evaluated in order, and\nthe last filter that applies to a path controls whether it is included.\nThe path prefix can be empty, so an initial `-` excludes everything.\n\nExamples:\nExclude node_modules: `-node_modules`\nInclude only project_a: `-` (exclude everything), `+project_a`\nInclude only project_a, but not node_modules inside it: `-`, `+project_a`, `-project_a/node_modules`\n",
              "default": [],
              "scope": "resource"
            },
            "annotations": {
              "type": "object",
              "markdownDescription": "(Experimental) annotations suppress various kinds of optimization diagnostics\nthat would be reported by the gc_details command.\n * noNilcheck suppresses display of nilchecks.\n * noEscape suppresses escape choices.\n * noInline suppresses inlining choices.\n * noBounds suppresses bounds checking diagnostics.\n",
              "default": {},
              "scope": "resource"
            },
            "staticcheck": {
              "type": "boolean",
              "markdownDescription": "(Experimental) staticcheck enables additional analyses from staticcheck.io.\n",
              "default": false,
              "scope": "resource"
            },
            "semanticTokens": {
              "type": "boolean",
              "markdownDescription": "(Experimental) semanticTokens controls whether the LSP server will send\nsemantic tokens to the client.\n",
              "default": false,
              "scope": "resource"
            },
            "expandWorkspaceToModule": {
              "type": "boolean",
              "markdownDescription": "(Experimental) expandWorkspaceToModule instructs `gopls` to adjust the scope of the\nworkspace to find the best available module root. `gopls` first looks for\na go.mod file in any parent directory of the workspace folder, expanding\nthe scope to that directory if it exists. If no viable parent directory is\nfound, gopls will check if there is exactly one child directory containing\na go.mod file, narrowing the scope to that directory if it exists.\n",
              "default": true,
              "scope": "resource"
            },
            "experimentalWorkspaceModule": {
              "type": "boolean",
              "markdownDescription": "(Experimental) experimentalWorkspaceModule opts a user into the experimental support\nfor multi-module workspaces.\n",
              "default": false,
              "scope": "resource"
            },
            "experimentalDiagnosticsDelay": {
              "type": "string",
              "markdownDescription": "(Experimental) experimentalDiagnosticsDelay controls the amount of time that gopls waits\nafter the most recent file modification before computing deep diagnostics.\nSimple diagnostics (parsing and type-checking) are always run immediately\non recently modified packages.\n\nThis option must be set to a valid duration string, for example `\"250ms\"`.\n",
              "default": "250ms",
              "scope": "resource"
            },
            "experimentalPackageCacheKey": {
              "type": "boolean",
              "markdownDescription": "(Experimental) experimentalPackageCacheKey controls whether to use a coarser cache key\nfor package type information to increase cache hits. This setting removes\nthe user's environment, build flags, and working directory from the cache\nkey, which should be a safe change as all relevant inputs into the type\nchecking pass are already hashed into the key. This is temporarily guarded\nby an experiment because caching behavior is subtle and difficult to\ncomprehensively test.\n",
              "default": true,
              "scope": "resource"
            },
            "allowModfileModifications": {
              "type": "boolean",
              "markdownDescription": "(Experimental) allowModfileModifications disables -mod=readonly, allowing imports from\nout-of-scope modules. This option will eventually be removed.\n",
              "default": false,
              "scope": "resource"
            },
            "allowImplicitNetworkAccess": {
              "type": "boolean",
              "markdownDescription": "(Experimental) allowImplicitNetworkAccess disables GOPROXY=off, allowing implicit module\ndownloads rather than requiring user action. This option will eventually\nbe removed.\n",
              "default": false,
              "scope": "resource"
            },
            "verboseOutput": {
              "type": "boolean",
              "markdownDescription": "(For Debugging) verboseOutput enables additional debug logging.\n",
              "default": false,
              "scope": "resource"
            },
            "completionBudget": {
              "type": "string",
              "markdownDescription": "(For Debugging) completionBudget is the soft latency goal for completion requests. Most\nrequests finish in a couple milliseconds, but in some cases deep\ncompletions can take much longer. As we use up our budget we\ndynamically reduce the search scope to ensure we return timely\nresults. Zero means unlimited.\n",
              "default": "100ms",
              "scope": "resource"
            }
          }
        }
      }
    },
    "menus": {
      "editor/context": [
        {
          "when": "editorTextFocus && config.go.editorContextMenuCommands.toggleTestFile && resourceLangId == go",
          "command": "go.toggle.test.file",
          "group": "Go group 1"
        },
        {
          "when": "editorTextFocus && config.go.editorContextMenuCommands.addTags && resourceLangId == go",
          "command": "go.add.tags",
          "group": "Go group 1"
        },
        {
          "when": "editorTextFocus && config.go.editorContextMenuCommands.removeTags && resourceLangId == go",
          "command": "go.remove.tags",
          "group": "Go group 1"
        },
        {
          "when": "editorTextFocus && config.go.editorContextMenuCommands.fillStruct && resourceLangId == go",
          "command": "go.fill.struct",
          "group": "Go group 1"
        },
        {
          "when": "editorTextFocus && config.go.editorContextMenuCommands.testAtCursor && resourceLangId == go && !config.editor.codeLens",
          "command": "go.test.cursor",
          "group": "Go group 1"
        },
        {
          "when": "editorTextFocus && config.go.editorContextMenuCommands.benchmarkAtCursor && resourceLangId == go && !config.editor.codeLens",
          "command": "go.benchmark.cursor",
          "group": "Go group 1"
        },
        {
          "when": "editorTextFocus && config.go.editorContextMenuCommands.debugTestAtCursor && resourceLangId == go && !config.editor.codeLens",
          "command": "go.debug.cursor",
          "group": "Go group 1"
        },
        {
          "when": "editorTextFocus && config.go.editorContextMenuCommands.testFile && resourceLangId == go",
          "command": "go.test.file",
          "group": "Go group 1"
        },
        {
          "when": "editorTextFocus && config.go.editorContextMenuCommands.testPackage && resourceLangId == go",
          "command": "go.test.package",
          "group": "Go group 1"
        },
        {
          "when": "editorTextFocus && config.go.editorContextMenuCommands.generateTestForFunction && resourceLangId == go",
          "command": "go.test.generate.function",
          "group": "Go group 1"
        },
        {
          "when": "editorTextFocus && config.go.editorContextMenuCommands.generateTestForFile && resourceLangId == go",
          "command": "go.test.generate.file",
          "group": "Go group 1"
        },
        {
          "when": "editorTextFocus && config.go.editorContextMenuCommands.generateTestForPackage && resourceLangId == go",
          "command": "go.test.generate.package",
          "group": "Go group 1"
        },
        {
          "when": "editorTextFocus && config.go.editorContextMenuCommands.addImport && resourceLangId == go",
          "command": "go.import.add",
          "group": "Go group 1"
        },
        {
          "when": "editorTextFocus && config.go.editorContextMenuCommands.testCoverage && resourceLangId == go",
          "command": "go.test.coverage",
          "group": "Go group 1"
        },
        {
          "when": "editorTextFocus && resourceLangId == go",
          "command": "go.show.commands",
          "group": "Go group 2"
        }
      ]
    }
  }
}<|MERGE_RESOLUTION|>--- conflicted
+++ resolved
@@ -1,11 +1,7 @@
 {
   "name": "go",
   "displayName": "Go",
-<<<<<<< HEAD
-  "version": "0.19.1",
-=======
-  "version": "0.19.2-dev",
->>>>>>> 6e8bbba6
+  "version": "0.20.0",
   "publisher": "golang",
   "description": "Rich Go language support for Visual Studio Code",
   "author": {
@@ -827,386 +823,7 @@
               }
             }
           }
-<<<<<<< HEAD
         }      
-=======
-        }
-      },
-      {
-        "type": "godlvdap",
-        "label": "Go Dlv Dap (Experimental)",
-        "program": "./dist/debugAdapter2.js",
-        "runtime": "node",
-        "languages": [
-          "go"
-        ],
-        "configurationSnippets": [
-          {
-            "label": "Go: Launch package",
-            "description": "Debug the package in the program attribute",
-            "body": {
-              "name": "${2:Launch Package}",
-              "type": "godlvdap",
-              "request": "launch",
-              "mode": "debug",
-              "program": "^\"\\${workspaceFolder}${1:}\""
-            }
-          },
-          {
-            "label": "Go: Launch file",
-            "description": "Debug the file in the program attribute",
-            "body": {
-              "name": "${2:Launch file}",
-              "type": "godlvdap",
-              "request": "launch",
-              "mode": "debug",
-              "program": "^\"${1:\\${file\\}}\""
-            }
-          },
-          {
-            "label": "Go: Launch test package",
-            "description": "Debug the test package in the program attribute",
-            "body": {
-              "name": "${2:Launch test package}",
-              "type": "godlvdap",
-              "request": "launch",
-              "mode": "test",
-              "program": "^\"\\${workspaceFolder}${1:}\""
-            }
-          },
-          {
-            "label": "Go: Launch test function",
-            "description": "Debug the test function in the args, ensure program attributes points to right package",
-            "body": {
-              "name": "${3:Launch test function}",
-              "type": "godlvdap",
-              "request": "launch",
-              "mode": "test",
-              "program": "^\"\\${workspaceFolder}${1:}\"",
-              "args": [
-                "-test.run",
-                "${2:MyTestFunction}"
-              ]
-            }
-          },
-          {
-            "label": "Go: Attach to local process",
-            "description": "Attach to an existing process by process ID",
-            "body": {
-              "name": "${1:Attach to Process}",
-              "type": "godlvdap",
-              "request": "attach",
-              "mode": "local",
-              "processId": 0
-            }
-          },
-          {
-            "label": "Go: Connect to server",
-            "description": "Connect to a remote headless debug server",
-            "body": {
-              "name": "${1:Connect to server}",
-              "type": "godlvdap",
-              "request": "attach",
-              "mode": "remote",
-              "remotePath": "^\"\\${workspaceFolder}\"",
-              "port": 2345,
-              "host": "127.0.0.1"
-            }
-          }
-        ],
-        "configurationAttributes": {
-          "launch": {
-            "required": [],
-            "properties": {
-              "program": {
-                "type": "string",
-                "description": "Path to the program folder (or any file within that folder) when in 'debug' or 'test' mode, and to the pre-built binary file to debug in 'exec' mode.",
-                "default": "${workspaceFolder}"
-              },
-              "mode": {
-                "enum": [
-                  "auto",
-                  "debug",
-                  "test",
-                  "exec"
-                ],
-                "description": "One of 'auto', 'debug', 'test', 'exec'.",
-                "default": "auto"
-              },
-              "stopOnEntry": {
-                "type": "boolean",
-                "description": "Automatically stop program after launch.",
-                "default": false
-              },
-              "args": {
-                "type": "array",
-                "description": "Command line arguments passed to the program.",
-                "items": {
-                  "type": "string"
-                },
-                "default": []
-              },
-              "showLog": {
-                "type": "boolean",
-                "description": "Show log output from the delve debugger.",
-                "default": false
-              },
-              "cwd": {
-                "type": "string",
-                "description": "Workspace relative or absolute path to the working directory of the program being debugged. Default is the current workspace.",
-                "default": "."
-              },
-              "env": {
-                "type": "object",
-                "description": "Environment variables passed to the program.",
-                "default": {}
-              },
-              "buildFlags": {
-                "type": "string",
-                "description": "Build flags, to be passed to the Go compiler.",
-                "default": ""
-              },
-              "init": {
-                "type": "string",
-                "description": "Init file, executed by the terminal client.",
-                "default": ""
-              },
-              "remotePath": {
-                "type": "string",
-                "description": "Absolute path to the file being debugged on the remote machine in case of remote debugging.",
-                "default": ""
-              },
-              "port": {
-                "type": "number",
-                "description": "The port that the delve debugger will be listening on.",
-                "default": 2345
-              },
-              "host": {
-                "type": "string",
-                "description": "The host name of the machine the delve debugger will be listening on.",
-                "default": "127.0.0.1"
-              },
-              "trace": {
-                "type": "string",
-                "enum": [
-                  "log",
-                  "verbose",
-                  "error"
-                ],
-                "default": "error",
-                "description": "Various levels of logging shown in the debug console. When set to 'log' or 'verbose', the logs will also be written to a file."
-              },
-              "envFile": {
-                "type": [
-                  "string",
-                  "array"
-                ],
-                "items": {
-                  "type": "string"
-                },
-                "description": "Absolute path to a file containing environment variable definitions. Multiple files can be specified by provided an array of absolute paths",
-                "default": "${workspaceFolder}/.env"
-              },
-              "backend": {
-                "type": "string",
-                "enum": [
-                  "default",
-                  "native",
-                  "lldb"
-                ],
-                "description": "Backend used by delve. Only available in delve version 0.12.2 and above."
-              },
-              "output": {
-                "type": "string",
-                "description": "Output path for the binary of delve",
-                "default": "debug"
-              },
-              "logOutput": {
-                "type": "string",
-                "enum": [
-                  "debugger",
-                  "gdbwire",
-                  "lldbout",
-                  "debuglineerr",
-                  "dap"
-                ],
-                "description": "Comma separated list of components that should produce debug output.",
-                "default": "debugger"
-              },
-              "dlvLoadConfig": {
-                "type": "object",
-                "properties": {
-                  "followPointers": {
-                    "type": "boolean",
-                    "description": "FollowPointers requests pointers to be automatically dereferenced",
-                    "default": true
-                  },
-                  "maxVariableRecurse": {
-                    "type": "number",
-                    "description": "MaxVariableRecurse is how far to recurse when evaluating nested types",
-                    "default": 1
-                  },
-                  "maxStringLen": {
-                    "type": "number",
-                    "description": "MaxStringLen is the maximum number of bytes read from a string",
-                    "default": 64
-                  },
-                  "maxArrayValues": {
-                    "type": "number",
-                    "description": "MaxArrayValues is the maximum number of elements read from an array, a slice or a map",
-                    "default": 64
-                  },
-                  "maxStructFields": {
-                    "type": "number",
-                    "description": "MaxStructFields is the maximum number of fields read from a struct, -1 will read all fields",
-                    "default": -1
-                  }
-                },
-                "description": "LoadConfig describes to delve, how to load values from target's memory",
-                "default": {
-                  "followPointers": true,
-                  "maxVariableRecurse": 1,
-                  "maxStringLen": 64,
-                  "maxArrayValues": 64,
-                  "maxStructFields": -1
-                }
-              },
-              "stackTraceDepth": {
-                "type": "number",
-                "description": "Maximum depth of stack trace collected from Delve",
-                "default": 50
-              },
-              "showGlobalVariables": {
-                "type": "boolean",
-                "default": false,
-                "description": "Boolean value to indicate whether global package variables should be shown in the variables pane or not."
-              }
-            }
-          },
-          "attach": {
-            "required": [],
-            "properties": {
-              "processId": {
-                "type": "number",
-                "description": "The ID of the process to be debugged."
-              },
-              "mode": {
-                "enum": [
-                  "local",
-                  "remote"
-                ],
-                "description": "Indicates local or remote debugging.  Local maps to the dlv 'attach' command, remote maps to 'connect'.",
-                "default": "local"
-              },
-              "showLog": {
-                "type": "boolean",
-                "description": "Show log output from the delve debugger.",
-                "default": false
-              },
-              "cwd": {
-                "type": "string",
-                "description": "Workspace relative or absolute path to the working directory of the program being debugged. Default is the current workspace.",
-                "default": "${workspaceFolder}"
-              },
-              "remotePath": {
-                "type": "string",
-                "description": "If remote debugging, the path to the source code on the remote machine, if different from the local machine. If specified, becomes the first entry in substitutePath.",
-                "default": ""
-              },
-              "port": {
-                "type": "number",
-                "description": "The port that the delve debugger will be listening on.",
-                "default": 2345
-              },
-              "host": {
-                "type": "string",
-                "description": "The host name of the machine the delve debugger will be listening on.",
-                "default": "127.0.0.1"
-              },
-              "trace": {
-                "type": "string",
-                "enum": [
-                  "log",
-                  "verbose",
-                  "error"
-                ],
-                "default": "error",
-                "description": "Various levels of logging shown in the debug console. When set to 'log' or 'verbose', the logs will also be written to a file."
-              },
-              "backend": {
-                "type": "string",
-                "enum": [
-                  "default",
-                  "native",
-                  "lldb"
-                ],
-                "description": "Backend used by delve. Only available in delve version 0.12.2 and above."
-              },
-              "logOutput": {
-                "type": "string",
-                "enum": [
-                  "debugger",
-                  "gdbwire",
-                  "lldbout",
-                  "debuglineerr",
-                  "dap",
-                  "rpc"
-                ],
-                "description": "Comma separated list of components that should produce debug output.",
-                "default": "debugger"
-              },
-              "dlvLoadConfig": {
-                "type": "object",
-                "properties": {
-                  "followPointers": {
-                    "type": "boolean",
-                    "description": "FollowPointers requests pointers to be automatically dereferenced",
-                    "default": true
-                  },
-                  "maxVariableRecurse": {
-                    "type": "number",
-                    "description": "MaxVariableRecurse is how far to recurse when evaluating nested types",
-                    "default": 1
-                  },
-                  "maxStringLen": {
-                    "type": "number",
-                    "description": "MaxStringLen is the maximum number of bytes read from a string",
-                    "default": 64
-                  },
-                  "maxArrayValues": {
-                    "type": "number",
-                    "description": "MaxArrayValues is the maximum number of elements read from an array, a slice or a map",
-                    "default": 64
-                  },
-                  "maxStructFields": {
-                    "type": "number",
-                    "description": "MaxStructFields is the maximum number of fields read from a struct, -1 will read all fields",
-                    "default": -1
-                  }
-                },
-                "description": "LoadConfig describes to delve, how to load values from target's memory",
-                "default": {
-                  "followPointers": true,
-                  "maxVariableRecurse": 1,
-                  "maxStringLen": 64,
-                  "maxArrayValues": 64,
-                  "maxStructFields": -1
-                }
-              },
-              "stackTraceDepth": {
-                "type": "number",
-                "description": "Maximum depth of stack trace collected from Delve",
-                "default": 50
-              },
-              "showGlobalVariables": {
-                "type": "boolean",
-                "default": false,
-                "description": "Boolean value to indicate whether global package variables should be shown in the variables pane or not."
-              }
-            }
-          }
-        }
->>>>>>> 6e8bbba6
       }
     ],
     "configuration": {
