{
  "name": "go",
  "displayName": "Go",
<<<<<<< HEAD
  "version": "0.34.1",
=======
  "version": "0.35.0-dev",
  "preview": true,
>>>>>>> d67af7f9
  "publisher": "golang",
  "description": "Rich Go language support for Visual Studio Code",
  "author": {
    "name": "Go Team at Google"
  },
  "license": "MIT",
  "icon": "media/go-logo-blue.png",
  "categories": [
    "Programming Languages",
    "Snippets",
    "Linters",
    "Debuggers",
    "Formatters",
    "Testing"
  ],
  "galleryBanner": {
    "color": "#F2F2F2",
    "theme": "light"
  },
  "private": true,
  "repository": {
    "type": "git",
    "url": "https://github.com/golang/vscode-go"
  },
  "bugs": {
    "url": "https://github.com/golang/vscode-go/issues"
  },
  "keywords": [
    "multi-root ready"
  ],
  "scripts": {
    "vscode:prepublish": "npm run compile",
    "bundle": "esbuild src/goMain.ts debugAdapter=src/debugAdapter/goDebug.ts --bundle --outdir=dist --external:vscode --format=cjs --platform=node",
    "bundle-dev": "npm run bundle -- --sourcemap",
    "bundle-watch": "npm run bundle -- --sourcemap --watch",
    "test-compile": "tsc -p ./",
    "compile": "npm run bundle",
    "watch": "tsc -watch -p ./",
    "test": "npm run test-compile && node ./out/test/runTest.js",
    "lint": "gts lint src test",
    "fix-lint": "gts fix src test",
    "unit-test": "npm run test-compile && node ./node_modules/mocha/bin/_mocha -u tdd --timeout 5000 --colors ./out/test/unit",
    "format": "prettier --write \"src/**/*.ts\" \"test/**/*.ts\""
  },
  "extensionDependencies": [],
  "dependencies": {
    "diff": "4.0.2",
    "glob": "7.1.7",
    "json-rpc2": "2.0.0",
    "moment": "2.29.4",
    "semver": "7.3.4",
    "tree-kill": "file:third_party/tree-kill",
    "vscode-debugadapter": "1.45.0",
    "vscode-debugadapter-testsupport": "1.45.0",
    "vscode-debugprotocol": "1.45.0",
    "vscode-languageclient": "8.0.1",
    "vscode-languageserver-protocol": "3.17.1",
    "vscode-uri": "3.0.3",
    "web-request": "1.0.7"
  },
  "devDependencies": {
    "@types/adm-zip": "0.4.33",
    "@types/fs-extra": "8.1.1",
    "@types/glob": "7.1.3",
    "@types/mocha": "7.0.2",
    "@types/node": "13.13.46",
    "@types/semver": "7.3.4",
    "@types/sinon": "9.0.11",
    "@types/vscode": "1.67.0",
    "@vscode/test-electron": "2.0.2",
    "adm-zip": "0.4.16",
    "esbuild": "0.12.21",
    "fs-extra": "9.1.0",
    "get-port": "5.1.1",
    "gts": "4.0.0",
    "mocha": "9.2.0",
    "prettier": "2.2.1",
    "sinon": "9.2.4",
    "ts-loader": "7.0.5",
    "tslint": "6.1.3",
    "typescript": "4.6.4",
    "yarn": "1.22.10"
  },
  "engines": {
    "vscode": "^1.67.0"
  },
  "activationEvents": [
    "onLanguage:go",
    "workspaceContains:*.go",
    "workspaceContains:*/*.go",
    "workspaceContains:*/*/*.go",
    "onCommand:go.gopath",
    "onCommand:go.tools.install",
    "onCommand:go.locate.tools",
    "onCommand:go.show.commands",
    "onCommand:go.run.modinit",
    "onDebugInitialConfigurations",
    "onDebugResolve:go",
    "onWebviewPanel:welcomeGo",
    "onView:go.test.profile"
  ],
  "main": "./dist/goMain.js",
  "capabilities": {
    "virtualWorkspaces": false,
    "untrustedWorkspaces": {
      "supported": "limited",
      "restrictedConfigurations": [
        "go.alternateTools",
        "go.gopath",
        "go.goroot",
        "go.inferGopath",
        "go.toolsGopath",
        "go.toolsEnvVars",
        "go.toolsManagement.go"
      ]
    }
  },
  "contributes": {
    "languages": [
      {
        "id": "go",
        "extensions": [
          ".go"
        ],
        "aliases": [
          "Go"
        ]
      },
      {
        "id": "go.mod",
        "filenames": [
          "go.mod",
          "gopls.mod"
        ],
        "aliases": [
          "Go Module File"
        ],
        "configuration": "./languages/go.mod.language-configuration.json"
      },
      {
        "id": "go.work",
        "filenames": [
          "go.work"
        ],
        "aliases": [
          "Go Work File"
        ],
        "configuration": "./languages/go.mod.language-configuration.json"
      },
      {
        "id": "go.sum",
        "filenames": [
          "go.sum"
        ],
        "aliases": [
          "Go Checksum File"
        ]
      },
      {
        "id": "gotmpl",
        "extensions": [
          ".tmpl",
          ".gotmpl"
        ],
        "aliases": [
          "Go Template File"
        ]
      }
    ],
    "grammars": [
      {
        "language": "go.mod",
        "scopeName": "go.mod",
        "path": "./syntaxes/go.mod.tmGrammar.json"
      },
      {
        "language": "go.work",
        "scopeName": "go.mod",
        "path": "./syntaxes/go.mod.tmGrammar.json"
      },
      {
        "language": "go.sum",
        "scopeName": "go.sum",
        "path": "./syntaxes/go.sum.tmGrammar.json"
      }
    ],
    "snippets": [
      {
        "language": "go",
        "path": "./snippets/go.json"
      }
    ],
    "configurationDefaults": {
      "[go]": {
        "editor.insertSpaces": false,
        "editor.formatOnSave": true,
        "editor.codeActionsOnSave": {
          "source.organizeImports": true
        },
        "editor.suggest.snippetsPreventQuickSuggestions": false
      }
    },
    "commands": [
      {
        "command": "go.gopath",
        "title": "Go: Current GOPATH",
        "description": "See the currently set GOPATH."
      },
      {
        "command": "go.locate.tools",
        "title": "Go: Locate Configured Go Tools",
        "description": "List all the Go tools being used by this extension along with their locations."
      },
      {
        "command": "go.test.cursor",
        "title": "Go: Test Function At Cursor",
        "description": "Runs a unit test at the cursor."
      },
      {
        "command": "go.test.cursorOrPrevious",
        "title": "Go: Test Function At Cursor or Test Previous",
        "description": "Runs a unit test at the cursor if one is found, otherwise re-runs the last executed test."
      },
      {
        "command": "go.subtest.cursor",
        "title": "Go: Subtest At Cursor",
        "description": "Runs a sub test at the cursor."
      },
      {
        "command": "go.benchmark.cursor",
        "title": "Go: Benchmark Function At Cursor",
        "description": "Runs a benchmark at the cursor."
      },
      {
        "command": "go.debug.cursor",
        "title": "Go: Debug Test At Cursor",
        "description": "Debug test at the cursor."
      },
      {
        "command": "go.test.file",
        "title": "Go: Test File",
        "description": "Runs all unit tests in the current file."
      },
      {
        "command": "go.test.package",
        "title": "Go: Test Package",
        "description": "Runs all unit tests in the package of the current file."
      },
      {
        "command": "go.test.refresh",
        "title": "Go Test: Refresh",
        "description": "Refresh a test in the test explorer. Only available as a context menu option in the test explorer.",
        "category": "Test",
        "icon": "$(refresh)"
      },
      {
        "command": "go.test.showProfiles",
        "title": "Go Test: Show Last Profile",
        "description": "Show last captured profile",
        "category": "Test"
      },
      {
        "command": "go.test.captureProfile",
        "title": "Go Test: Profile",
        "description": "Run a test and capture a profile",
        "category": "Test"
      },
      {
        "command": "go.test.deleteProfile",
        "title": "Go Test: Delete Profile",
        "shortTitle": "Delete",
        "description": "Delete selected profile",
        "category": "Test"
      },
      {
        "command": "go.benchmark.package",
        "title": "Go: Benchmark Package",
        "description": "Runs all benchmarks in the package of the current file."
      },
      {
        "command": "go.benchmark.file",
        "title": "Go: Benchmark File",
        "description": "Runs all benchmarks in the current file."
      },
      {
        "command": "go.test.workspace",
        "title": "Go: Test All Packages In Workspace",
        "description": "Runs all unit tests from all packages in the current workspace."
      },
      {
        "command": "go.test.previous",
        "title": "Go: Test Previous",
        "description": "Re-runs the last executed test."
      },
      {
        "command": "go.debug.previous",
        "title": "Go: Debug Previous",
        "description": "Re-runs the last debugged test run through a codelens or \"Go: Debug Test at Cursor\" command."
      },
      {
        "command": "go.test.coverage",
        "title": "Go: Toggle Test Coverage In Current Package",
        "description": "Displays test coverage in the current package."
      },
      {
        "command": "go.test.generate.package",
        "title": "Go: Generate Unit Tests For Package",
        "description": "Generates unit tests for the current package"
      },
      {
        "command": "go.test.generate.file",
        "title": "Go: Generate Unit Tests For File",
        "description": "Generates unit tests for the current file"
      },
      {
        "command": "go.test.generate.function",
        "title": "Go: Generate Unit Tests For Function",
        "description": "Generates unit tests for the selected function in the current file"
      },
      {
        "command": "go.impl.cursor",
        "title": "Go: Generate Interface Stubs",
        "description": "Generates method stub for implementing the provided interface and inserts at the cursor."
      },
      {
        "command": "go.extractServerChannel",
        "title": "Go: Extract Language Server Logs To Editor",
        "description": "Extract logs in the `gopls (server)` output channel to the editor."
      },
      {
        "command": "go.welcome",
        "title": "Go: Welcome",
        "description": "Open the welcome page for the Go extension."
      },
      {
        "command": "go.toggle.gc_details",
        "title": "Go: Toggle gc details",
        "description": "Toggle the display of compiler optimization choices"
      },
      {
        "command": "go.import.add",
        "title": "Go: Add Import",
        "description": "Add an import declaration"
      },
      {
        "command": "go.add.package.workspace",
        "title": "Go: Add Package to Workspace",
        "description": "Add a package from the imports list to the workspace."
      },
      {
        "command": "go.tools.install",
        "title": "Go: Install/Update Tools",
        "description": "install/update the required go packages"
      },
      {
        "command": "go.toggle.test.file",
        "title": "Go: Toggle Test File",
        "description": "Toggles between file in current active editor and the corresponding test file."
      },
      {
        "command": "go.add.tags",
        "title": "Go: Add Tags To Struct Fields",
        "description": "Add tags configured in go.addTags setting to selected struct using gomodifytags"
      },
      {
        "command": "go.remove.tags",
        "title": "Go: Remove Tags From Struct Fields",
        "description": "Remove tags configured in go.removeTags setting from selected struct using gomodifytags"
      },
      {
        "command": "go.fill.struct",
        "title": "Go: Fill struct",
        "description": "Fill a struct literal with default values"
      },
      {
        "command": "go.show.commands",
        "title": "Go: Show All Commands...",
        "description": "Shows all commands from the Go extension in the quick pick"
      },
      {
        "command": "go.browse.packages",
        "title": "Go: Browse Packages",
        "description": "Browse packages and Go files inside the packages."
      },
      {
        "command": "go.get.package",
        "title": "Go: Get Package",
        "description": "Run `go get -v` on the package on the current line."
      },
      {
        "command": "go.playground",
        "title": "Go: Run on Go Playground",
        "description": "Upload the current selection or file to the Go Playground"
      },
      {
        "command": "go.lint.package",
        "title": "Go: Lint Current Package",
        "description": "Run linter in the package of the current file."
      },
      {
        "command": "go.lint.workspace",
        "title": "Go: Lint Workspace",
        "description": "Run linter in the current workspace."
      },
      {
        "command": "go.vet.package",
        "title": "Go: Vet Current Package",
        "description": "Run go vet in the package of the current file."
      },
      {
        "command": "go.vet.workspace",
        "title": "Go: Vet Workspace",
        "description": "Run go vet in the current workspace."
      },
      {
        "command": "go.build.package",
        "title": "Go: Build Current Package",
        "description": "Build the package of the current file."
      },
      {
        "command": "go.build.workspace",
        "title": "Go: Build Workspace",
        "description": "Build the current workspace."
      },
      {
        "command": "go.install.package",
        "title": "Go: Install Current Package",
        "description": "Install the current package."
      },
      {
        "command": "go.run.modinit",
        "title": "Go: Initialize go.mod",
        "description": "Run `go mod init` in the workspace folder."
      },
      {
        "command": "go.test.cancel",
        "title": "Go: Cancel Running Tests",
        "description": "Cancels running tests."
      },
      {
        "command": "go.apply.coverprofile",
        "title": "Go: Apply Cover Profile",
        "description": "Applies existing cover profile."
      },
      {
        "command": "go.godoctor.extract",
        "title": "Go: Extract to function",
        "description": "Extract to function using godoctor."
      },
      {
        "command": "go.godoctor.var",
        "title": "Go: Extract to variable",
        "description": "Extract to variable using godoctor."
      },
      {
        "command": "go.languageserver.restart",
        "title": "Go: Restart Language Server",
        "description": "Restart the running instance of the language server"
      },
      {
        "command": "go.environment.choose",
        "title": "Go: Choose Go Environment",
        "description": "Choose a different Go version or binary for this project. (WIP)"
      },
      {
        "command": "go.survey.showConfig",
        "title": "Go: Show Survey Configuration",
        "description": "Show the current Go survey configuration"
      },
      {
        "command": "go.survey.resetConfig",
        "title": "Go: Reset Survey Configuration",
        "description": "Reset the current Go survey configuration history"
      },
      {
        "command": "go.workspace.resetState",
        "title": "Go: Reset Workspace State",
        "description": "Reset keys in workspace state to undefined."
      },
      {
        "command": "go.global.resetState",
        "title": "Go: Reset Global State",
        "description": "Reset keys in global state to undefined."
      },
      {
        "command": "go.explorer.refresh",
        "title": "Go Explorer: Refresh",
        "description": "Refresh the Go explorer. Only available as a menu item in the explorer.",
        "category": "Explorer",
        "icon": "$(refresh)"
      },
      {
        "command": "go.explorer.open",
        "title": "Go Explorer: Open File",
        "description": "Open a file from the Go explorer. Only available as a menu item in the explorer.",
        "category": "Explorer",
        "icon": "$(go-to-file)"
      },
      {
        "command": "go.workspace.editEnv",
        "title": "Go: Edit Workspace Env",
        "description": "Edit the Go Env for the active workspace.",
        "icon": "$(settings-edit)",
        "enablement": "workspaceFolderCount > 0"
      },
      {
        "command": "go.workspace.resetEnv",
        "title": "Go: Reset Workspace Env",
        "description": "Reset the Go Env for the active workspace.",
        "icon": "$(settings-remove)",
        "enablement": "workspaceFolderCount > 0"
      },
      {
        "command": "go.vulncheck.run",
        "title": "Go: Run Vulncheck (Experimental)",
        "description": "Run go vulncheck.",
        "enablement": "go.goplsIsRunning"
      }
    ],
    "breakpoints": [
      {
        "language": "go"
      }
    ],
    "debuggers": [
      {
        "type": "go",
        "label": "Go",
        "program": "./dist/debugAdapter.js",
        "runtime": "node",
        "languages": [
          "go"
        ],
        "variables": {
          "pickProcess": "go.debug.pickProcess",
          "pickGoProcess": "go.debug.pickGoProcess"
        },
        "configurationSnippets": [
          {
            "label": "Go: Launch package",
            "description": "Debug/test the package in the program attribute",
            "body": {
              "name": "${2:Launch Package}",
              "type": "go",
              "request": "launch",
              "mode": "auto",
              "program": "^\"\\${fileDirname}${1:}\""
            }
          },
          {
            "label": "Go: Launch file",
            "description": "Debug the file in the program attribute",
            "body": {
              "name": "${2:Launch file}",
              "type": "go",
              "request": "launch",
              "mode": "debug",
              "program": "^\"${1:\\${file\\}}\""
            }
          },
          {
            "label": "Go: Launch test function",
            "description": "Debug the test function in the args, ensure program attributes points to right package",
            "body": {
              "name": "${3:Launch test function}",
              "type": "go",
              "request": "launch",
              "mode": "test",
              "program": "^\"\\${workspaceFolder}${1:}\"",
              "args": [
                "-test.run",
                "${2:MyTestFunction}"
              ]
            }
          },
          {
            "label": "Go: Attach to local process",
            "description": "Attach to an existing process by process ID",
            "body": {
              "name": "${1:Attach to Process}",
              "type": "go",
              "request": "attach",
              "mode": "local",
              "processId": 0
            }
          },
          {
            "label": "Go: Connect to server",
            "description": "Connect to a remote headless debug server",
            "body": {
              "name": "${1:Connect to server}",
              "type": "go",
              "request": "attach",
              "mode": "remote",
              "remotePath": "^\"\\${workspaceFolder}\"",
              "port": 2345,
              "host": "127.0.0.1"
            }
          }
        ],
        "configurationAttributes": {
          "launch": {
            "required": [],
            "properties": {
              "debugAdapter": {
                "enum": [
                  "legacy",
                  "dlv-dap"
                ],
                "description": "Select which debug adapter to use with this launch configuration.",
                "default": "dlv-dap"
              },
              "program": {
                "type": "string",
                "description": "Path to the program folder (or any go file within that folder) when in `debug` or `test` mode, and to the pre-built binary file to debug in `exec` mode. If it is not an absolute path, the extension interpretes it as a workspace relative path.",
                "default": "${workspaceFolder}"
              },
              "mode": {
                "enum": [
                  "auto",
                  "debug",
                  "test",
                  "exec",
                  "replay",
                  "core"
                ],
                "description": "One of `auto`, `debug`, `test`, `exec`, `replay`, `core`. In `auto` mode, the extension will choose either `debug` or `test` depending on active editor window.",
                "default": "auto"
              },
              "traceDirPath": {
                "type": "string",
                "description": "Directory in which the record trace is located or to be created for a new output trace. For use on 'replay' mode only",
                "default": ""
              },
              "coreFilePath": {
                "type": "string",
                "description": "Path to the core dump file to open. For use on 'core' mode only",
                "default": ""
              },
              "stopOnEntry": {
                "type": "boolean",
                "description": "Automatically stop program after launch.",
                "default": false
              },
              "args": {
                "type": "array",
                "description": "Command line arguments passed to the debugged program.",
                "items": {
                  "type": "string"
                },
                "default": []
              },
              "showLog": {
                "type": "boolean",
                "description": "Show log output from the delve debugger. Maps to dlv's `--log` flag.",
                "default": false
              },
              "cwd": {
                "type": "string",
                "description": "Workspace relative or absolute path to the working directory of the program being debugged if a non-empty value is specified. The `program` folder is used as the working directory if `cwd` is omitted or empty.",
                "default": ""
              },
              "env": {
                "type": "object",
                "description": "Environment variables passed to the launched debuggee program. Format as string key:value pairs. Merged with `envFile` and `go.toolsEnvVars` with precedence `env` > `envFile` > `go.toolsEnvVars`.",
                "default": {}
              },
              "substitutePath": {
                "type": "array",
                "items": {
                  "type": "object",
                  "properties": {
                    "from": {
                      "type": "string",
                      "description": "The absolute local path to be replaced when passing paths to the debugger.",
                      "default": ""
                    },
                    "to": {
                      "type": "string",
                      "description": "The absolute remote path to be replaced when passing paths back to the client.",
                      "default": ""
                    }
                  }
                },
                "description": "An array of mappings from a local path (editor) to the remote path (debugee). This setting is useful when working in a file system with symbolic links, running remote debugging, or debugging an executable compiled externally. The debug adapter will replace the local path with the remote path in all of the calls.",
                "default": []
              },
              "buildFlags": {
                "type": "string",
                "description": "Build flags, to be passed to the Go compiler. Maps to dlv's `--build-flags` flag.",
                "default": ""
              },
              "dlvFlags": {
                "type": "array",
                "description": "Extra flags for `dlv`. See `dlv help` for the full list of supported. Flags such as `--log-output`, `--log`, `--log-dest`, `--api-version`, `--output`, `--backend` already have corresponding properties in the debug configuration, and flags such as `--listen` and `--headless` are used internally. If they are specified in `dlvFlags`, they may be ignored or cause an error.",
                "items": {
                  "type": "string"
                },
                "default": []
              },
              "port": {
                "type": "number",
                "description": "When applied to remote-attach configurations, will look for \"dlv ... --headless --listen=<host>:<port>\" server started externally. In dlv-dap mode this will apply to all other configurations as well. The extension will try to connect to an external server started with \"dlv dap --listen=<host>:<port>\" to ask it to launch/attach to the target process.",
                "default": 2345
              },
              "host": {
                "type": "string",
                "description": "When applied to remote-attach configurations, will look for \"dlv ... --headless --listen=<host>:<port>\" server started externally. In dlv-dap mode this will apply to all other configurations as well. The extension will try to connect to an external server started with \"dlv dap --listen=<host>:<port>\" to ask it to launch/attach to the target process.",
                "default": "127.0.0.1"
              },
              "trace": {
                "type": "string",
                "enum": [
                  "verbose",
                  "trace",
                  "log",
                  "info",
                  "warn",
                  "error"
                ],
                "default": "error",
                "description": "Various levels of logging shown in the debug console & 'Go Debug' output channel. When using the `legacy` debug adapter, the logs will also be written to a file if it is set to a value other than `error`."
              },
              "envFile": {
                "type": [
                  "string",
                  "array"
                ],
                "items": {
                  "type": "string"
                },
                "description": "Absolute path to a file containing environment variable definitions, formatted as string key=value pairs. Multiple files can be specified by provided an array of absolute paths. Merged with `env` and `go.toolsEnvVars` with precedence `env` > `envFile` > `go.toolsEnvVars`. ",
                "default": ""
              },
              "backend": {
                "type": "string",
                "enum": [
                  "default",
                  "native",
                  "lldb",
                  "rr"
                ],
                "description": "Backend used by delve. Maps to `dlv`'s `--backend` flag."
              },
              "output": {
                "type": "string",
                "description": "Output path for the binary of the debugee.",
                "default": "debug"
              },
              "logOutput": {
                "type": "string",
                "enum": [
                  "debugger",
                  "gdbwire",
                  "lldbout",
                  "debuglineerr",
                  "rpc",
                  "dap"
                ],
                "description": "Comma separated list of components that should produce debug output. Maps to dlv's `--log-output` flag. Check `dlv log` for details.",
                "default": "debugger"
              },
              "logDest": {
                "type": "string",
                "description": "dlv's `--log-dest` flag. See `dlv log` for details. Number argument is not allowed. Supported only in `dlv-dap` mode, and on Linux and Mac OS."
              },
              "dlvLoadConfig": {
                "type": "object",
                "properties": {
                  "followPointers": {
                    "type": "boolean",
                    "description": "FollowPointers requests pointers to be automatically dereferenced.",
                    "default": true
                  },
                  "maxVariableRecurse": {
                    "type": "number",
                    "description": "MaxVariableRecurse is how far to recurse when evaluating nested types.",
                    "default": 1
                  },
                  "maxStringLen": {
                    "type": "number",
                    "description": "MaxStringLen is the maximum number of bytes read from a string.",
                    "default": 64
                  },
                  "maxArrayValues": {
                    "type": "number",
                    "description": "MaxArrayValues is the maximum number of elements read from an array, a slice or a map.",
                    "default": 64
                  },
                  "maxStructFields": {
                    "type": "number",
                    "description": "MaxStructFields is the maximum number of fields read from a struct, -1 will read all fields.",
                    "default": -1
                  }
                },
                "description": "LoadConfig describes to delve, how to load values from target's memory. Not applicable when using `dlv-dap` mode.",
                "default": {
                  "followPointers": true,
                  "maxVariableRecurse": 1,
                  "maxStringLen": 64,
                  "maxArrayValues": 64,
                  "maxStructFields": -1
                }
              },
              "apiVersion": {
                "type": "number",
                "enum": [
                  1,
                  2
                ],
                "description": "Delve Api Version to use. Default value is 2. Maps to dlv's `--api-version` flag. Not applicable when using `dlv-dap` mode.",
                "default": 2
              },
              "stackTraceDepth": {
                "type": "number",
                "description": "Maximum depth of stack trace collected from Delve.",
                "default": 50
              },
              "showGlobalVariables": {
                "type": "boolean",
                "default": false,
                "description": "Boolean value to indicate whether global package variables should be shown in the variables pane or not."
              },
              "showRegisters": {
                "type": "boolean",
                "default": false,
                "description": "Boolean value to indicate whether register variables should be shown in the variables pane or not."
              },
              "hideSystemGoroutines": {
                "type": "boolean",
                "default": false,
                "description": "Boolean value to indicate whether system goroutines should be hidden from call stack view."
              },
              "console": {
                "default": "internalConsole",
                "description": "(Experimental) Where to launch the debugger and the debug target: internal console, integrated terminal, or external terminal. It is ignored in remote debugging.",
                "enum": [
                  "internalConsole",
                  "integratedTerminal",
                  "externalTerminal"
                ]
              },
              "asRoot": {
                "default": false,
                "description": "(Experimental) Debug with elevated permissions (on Unix). It requires `integrated` or `external` console modes and is ignored in remote debugging.",
                "type": "boolean"
              }
            }
          },
          "attach": {
            "required": [],
            "properties": {
              "debugAdapter": {
                "enum": [
                  "legacy",
                  "dlv-dap"
                ],
                "description": "Select which debug adapter to use with this launch configuration.",
                "default": "dlv-dap"
              },
              "processId": {
                "anyOf": [
                  {
                    "enum": [
                      "${command:pickProcess}",
                      "${command:pickGoProcess}"
                    ],
                    "description": "Use process picker to select a process to attach, or Process ID as integer."
                  },
                  {
                    "type": "string",
                    "description": "Attach to a process by name. If more than one process matches the name, use the process picker to select a process."
                  },
                  {
                    "type": "number",
                    "description": "The numeric ID of the process to be debugged. If 0, use the process picker to select a process."
                  }
                ],
                "default": 0
              },
              "mode": {
                "enum": [
                  "local",
                  "remote"
                ],
                "description": "Indicates local or remote debugging. Local is similar to the `dlv attach` command, remote - to `dlv connect`",
                "default": "local"
              },
              "stopOnEntry": {
                "type": "boolean",
                "description": "Automatically stop program after attach.",
                "default": false
              },
              "dlvFlags": {
                "type": "array",
                "description": "Extra flags for `dlv`. See `dlv help` for the full list of supported. Flags such as `--log-output`, `--log`, `--log-dest`, `--api-version`, `--output`, `--backend` already have corresponding properties in the debug configuration, and flags such as `--listen` and `--headless` are used internally. If they are specified in `dlvFlags`, they may be ignored or cause an error.",
                "items": {
                  "type": "string"
                },
                "default": []
              },
              "showLog": {
                "type": "boolean",
                "description": "Show log output from the delve debugger. Maps to dlv's `--log` flag.",
                "default": false
              },
              "cwd": {
                "type": "string",
                "description": "Workspace relative or absolute path to the working directory of the program being debugged. Default is the current workspace.",
                "default": "${workspaceFolder}"
              },
              "remotePath": {
                "type": "string",
                "description": "The path to the source code on the remote machine, when the remote path is different from the local machine. If specified, becomes the first entry in substitutePath. Not supported with `dlv-dap`.",
                "markdownDeprecationMessage": "Use `substitutePath` instead.",
                "default": ""
              },
              "port": {
                "type": "number",
                "description": "When applied to remote-attach configurations, will look for \"dlv ... --headless --listen=<host>:<port>\" server started externally. In dlv-dap mode, this will apply to all other configurations as well. The extension will try to connect to an external server started with \"dlv dap --listen=<host>:<port>\" to ask it to launch/attach to the target process.",
                "default": 2345
              },
              "host": {
                "type": "string",
                "description": "When applied to remote-attach configurations, will look for \"dlv ... --headless --listen=<host>:<port>\" server started externally. In dlv-dap mode, this will apply to all other configurations as well. The extension will try to connect to an external server started with \"dlv dap --listen=<host>:<port>\" to ask it to launch/attach to the target process.",
                "default": "127.0.0.1"
              },
              "substitutePath": {
                "type": "array",
                "items": {
                  "type": "object",
                  "properties": {
                    "from": {
                      "type": "string",
                      "description": "The absolute local path to be replaced when passing paths to the debugger.",
                      "default": ""
                    },
                    "to": {
                      "type": "string",
                      "description": "The absolute remote path to be replaced when passing paths back to the client.",
                      "default": ""
                    }
                  }
                },
                "description": "An array of mappings from a local path (editor) to the remote path (debugee). This setting is useful when working in a file system with symbolic links, running remote debugging, or debugging an executable compiled externally. The debug adapter will replace the local path with the remote path in all of the calls.  Overriden by `remotePath`.",
                "default": []
              },
              "trace": {
                "type": "string",
                "enum": [
                  "verbose",
                  "trace",
                  "log",
                  "info",
                  "warn",
                  "error"
                ],
                "default": "error",
                "description": "Various levels of logging shown in the debug console & 'Go Debug' output channel. When using the `legacy` debug adapter, the logs will also be written to a file if it is set to a value other than `error`."
              },
              "backend": {
                "type": "string",
                "enum": [
                  "default",
                  "native",
                  "lldb",
                  "rr"
                ],
                "description": "Backend used by delve. Maps to `dlv`'s `--backend` flag."
              },
              "logOutput": {
                "type": "string",
                "enum": [
                  "debugger",
                  "gdbwire",
                  "lldbout",
                  "debuglineerr",
                  "rpc",
                  "dap"
                ],
                "description": "Comma separated list of components that should produce debug output. Maps to dlv's `--log-output` flag. Check `dlv log` for details.",
                "default": "debugger"
              },
              "logDest": {
                "type": "string",
                "description": "dlv's `--log-dest` flag. See `dlv log` for details. Number argument is not allowed. Supported only in `dlv-dap` mode and on Linux and Mac OS."
              },
              "dlvLoadConfig": {
                "type": "object",
                "properties": {
                  "followPointers": {
                    "type": "boolean",
                    "description": "FollowPointers requests pointers to be automatically dereferenced",
                    "default": true
                  },
                  "maxVariableRecurse": {
                    "type": "number",
                    "description": "MaxVariableRecurse is how far to recurse when evaluating nested types",
                    "default": 1
                  },
                  "maxStringLen": {
                    "type": "number",
                    "description": "MaxStringLen is the maximum number of bytes read from a string",
                    "default": 64
                  },
                  "maxArrayValues": {
                    "type": "number",
                    "description": "MaxArrayValues is the maximum number of elements read from an array, a slice or a map",
                    "default": 64
                  },
                  "maxStructFields": {
                    "type": "number",
                    "description": "MaxStructFields is the maximum number of fields read from a struct, -1 will read all fields",
                    "default": -1
                  }
                },
                "description": "LoadConfig describes to delve, how to load values from target's memory. Not applicable when using `dlv-dap` mode.",
                "default": {
                  "followPointers": true,
                  "maxVariableRecurse": 1,
                  "maxStringLen": 64,
                  "maxArrayValues": 64,
                  "maxStructFields": -1
                }
              },
              "apiVersion": {
                "type": "number",
                "enum": [
                  1,
                  2
                ],
                "description": "Delve Api Version to use. Default value is 2. Not applicable when using `dlv-dap` mode.",
                "default": 2
              },
              "stackTraceDepth": {
                "type": "number",
                "description": "Maximum depth of stack trace collected from Delve.",
                "default": 50
              },
              "showGlobalVariables": {
                "type": "boolean",
                "default": false,
                "description": "Boolean value to indicate whether global package variables should be shown in the variables pane or not."
              },
              "showRegisters": {
                "type": "boolean",
                "default": false,
                "description": "Boolean value to indicate whether register variables should be shown in the variables pane or not."
              },
              "hideSystemGoroutines": {
                "type": "boolean",
                "default": false,
                "description": "Boolean value to indicate whether system goroutines should be hidden from call stack view."
              },
              "console": {
                "default": "internalConsole",
                "description": "(Experimental) Where to launch the debugger: internal console, integrated terminal, or external terminal. This does not affect tty of the running program. It is ignored in remote debugging.",
                "enum": [
                  "internalConsole",
                  "integratedTerminal",
                  "externalTerminal"
                ]
              },
              "asRoot": {
                "default": false,
                "description": "(Experimental) Debug with elevated permissions (on Unix). This requires `integrated` or `external` console modes and is ignored in remote debugging.",
                "type": "boolean"
              }
            }
          }
        }
      }
    ],
    "configuration": {
      "type": "object",
      "title": "Go",
      "properties": {
        "go.buildOnSave": {
          "type": "string",
          "enum": [
            "package",
            "workspace",
            "off"
          ],
          "default": "package",
          "description": "Compiles code on file save using 'go build' or 'go test -c'. Options are 'workspace', 'package', or 'off'.  Not applicable when using the language server's diagnostics. See 'go.languageServerExperimentalFeatures.diagnostics' setting.",
          "scope": "resource"
        },
        "go.buildFlags": {
          "type": "array",
          "items": {
            "type": "string"
          },
          "default": [],
          "description": "Flags to `go build`/`go test` used during build-on-save or running tests. (e.g. [\"-ldflags='-s'\"]) This is propagated to the language server if `gopls.build.buildFlags` is not specified.",
          "scope": "resource"
        },
        "go.buildTags": {
          "type": "string",
          "default": "",
          "description": "The Go build tags to use for all commands, that support a `-tags '...'` argument. When running tests, go.testTags will be used instead if it was set. This is propagated to the language server if `gopls.build.buildFlags` is not specified.",
          "scope": "resource"
        },
        "go.testTags": {
          "type": [
            "string",
            "null"
          ],
          "default": null,
          "description": "The Go build tags to use for when running tests. If null, then buildTags will be used.",
          "scope": "resource"
        },
        "go.disableConcurrentTests": {
          "type": "boolean",
          "default": false,
          "description": "If true, tests will not run concurrently. When a new test run is started, the previous will be cancelled.",
          "scope": "resource"
        },
        "go.installDependenciesWhenBuilding": {
          "type": "boolean",
          "default": false,
          "description": "If true, then `-i` flag will be passed to `go build` everytime the code is compiled. Since Go 1.10, setting this may be unnecessary unless you are in GOPATH mode and do not use the language server.",
          "scope": "resource"
        },
        "go.lintOnSave": {
          "type": "string",
          "enum": [
            "file",
            "package",
            "workspace",
            "off"
          ],
          "enumDescriptions": [
            "lint the current file on file saving",
            "lint the current package on file saving",
            "lint all the packages in the current workspace root folder on file saving",
            "do not run lint automatically"
          ],
          "default": "package",
          "description": "Lints code on file save using the configured Lint tool. Options are 'file', 'package', 'workspace' or 'off'.",
          "scope": "resource"
        },
        "go.lintTool": {
          "type": "string",
          "default": "staticcheck",
          "description": "Specifies Lint tool name.",
          "scope": "resource",
          "enum": [
            "staticcheck",
            "golint",
            "golangci-lint",
            "revive"
          ]
        },
        "go.lintFlags": {
          "type": "array",
          "items": {
            "type": "string"
          },
          "default": [],
          "description": "Flags to pass to Lint tool (e.g. [\"-min_confidence=.8\"])",
          "scope": "resource"
        },
        "go.vetOnSave": {
          "type": "string",
          "enum": [
            "package",
            "workspace",
            "off"
          ],
          "enumDescriptions": [
            "vet the current package on file saving",
            "vet all the packages in the current workspace root folder on file saving",
            "do not run vet automatically"
          ],
          "default": "package",
          "description": "Vets code on file save using 'go tool vet'. Not applicable when using the language server's diagnostics. See 'go.languageServerExperimentalFeatures.diagnostics' setting.",
          "scope": "resource"
        },
        "go.vetFlags": {
          "type": "array",
          "items": {
            "type": "string"
          },
          "default": [],
          "description": "Flags to pass to `go tool vet` (e.g. [\"-all\", \"-shadow\"])",
          "scope": "resource"
        },
        "go.formatTool": {
          "type": "string",
          "default": "default",
          "description": "When the language server is enabled and one of default/gofmt/goimports/gofumpt is chosen, the language server will handle formatting. Otherwise, the extension will use the specified tool for formatting.",
          "scope": "resource",
          "enum": [
            "default",
            "gofmt",
            "goimports",
            "goformat",
            "gofumpt"
          ],
          "additionalItems": true,
          "enumDescriptions": [
            "If the language server is enabled, format via the language server, which already supports gofmt, goimports, goreturns, and gofumpt. Otherwise, goimports.",
            "Formats the file according to the standard Go style. (not applicable when the language server is enabled)",
            "Organizes imports and formats the file with gofmt. (not applicable when the language server is enabled)",
            "Configurable gofmt, see https://github.com/mbenkmann/goformat.",
            "Stricter version of gofmt, see https://github.com/mvdan/gofumpt. (not applicable when the language server is enabled)",
            "Applies gofumpt formatting and organizes imports."
          ]
        },
        "go.formatFlags": {
          "type": "array",
          "items": {
            "type": "string"
          },
          "default": [],
          "description": "Flags to pass to format tool (e.g. [\"-s\"]). Not applicable when using the language server.",
          "scope": "resource"
        },
        "go.inferGopath": {
          "type": "boolean",
          "default": false,
          "description": "Infer GOPATH from the workspace root. This is ignored when using Go Modules.",
          "scope": "resource"
        },
        "go.gopath": {
          "type": [
            "string",
            "null"
          ],
          "default": null,
          "description": "Specify GOPATH here to override the one that is set as environment variable. The inferred GOPATH from workspace root overrides this, if go.inferGopath is set to true.",
          "scope": "machine-overridable"
        },
        "go.toolsGopath": {
          "type": [
            "string",
            "null"
          ],
          "default": null,
          "description": "Location to install the Go tools that the extension depends on if you don't want them in your GOPATH.",
          "scope": "machine-overridable"
        },
        "go.goroot": {
          "type": [
            "string",
            "null"
          ],
          "default": null,
          "description": "Specifies the GOROOT to use when no environment variable is set.",
          "scope": "machine-overridable"
        },
        "go.testOnSave": {
          "type": "boolean",
          "default": false,
          "description": "Run 'go test' on save for current package. It is not advised to set this to `true` when you have Auto Save enabled.",
          "scope": "resource"
        },
        "go.coverOnSave": {
          "type": "boolean",
          "default": false,
          "description": "If true, runs 'go test -coverprofile' on save and shows test coverage.",
          "scope": "resource"
        },
        "go.coverOnTestPackage": {
          "type": "boolean",
          "default": true,
          "description": "If true, shows test coverage when Go: Test Package command is run."
        },
        "go.coverOnSingleTest": {
          "type": "boolean",
          "default": false,
          "description": "If true, shows test coverage when Go: Test Function at cursor command is run."
        },
        "go.coverOnSingleTestFile": {
          "type": "boolean",
          "default": false,
          "description": "If true, shows test coverage when Go: Test Single File command is run."
        },
        "go.coverMode": {
          "type": "string",
          "enum": [
            "default",
            "set",
            "count",
            "atomic"
          ],
          "default": "default",
          "description": "When generating code coverage, the value for -covermode. 'default' is the default value chosen by the 'go test' command.",
          "scope": "resource"
        },
        "go.coverShowCounts": {
          "type": "boolean",
          "default": false,
          "description": "When generating code coverage, should counts be shown as --374--",
          "scope": "resource"
        },
        "go.coverageOptions": {
          "type": "string",
          "enum": [
            "showCoveredCodeOnly",
            "showUncoveredCodeOnly",
            "showBothCoveredAndUncoveredCode"
          ],
          "default": "showBothCoveredAndUncoveredCode",
          "description": "Use these options to control whether only covered or only uncovered code or both should be highlighted after running test coverage",
          "scope": "resource"
        },
        "go.coverageDecorator": {
          "type": "object",
          "properties": {
            "type": {
              "type": "string",
              "enum": [
                "highlight",
                "gutter"
              ]
            },
            "coveredHighlightColor": {
              "type": "string",
              "description": "Color in the rgba format to use to highlight covered code."
            },
            "uncoveredHighlightColor": {
              "type": "string",
              "description": "Color in the rgba format to use to highlight uncovered code."
            },
            "coveredBorderColor": {
              "type": "string",
              "description": "Color to use for the border of covered code."
            },
            "uncoveredBorderColor": {
              "type": "string",
              "description": "Color to use for the border of uncovered code."
            },
            "coveredGutterStyle": {
              "type": "string",
              "enum": [
                "blockblue",
                "blockred",
                "blockgreen",
                "blockyellow",
                "slashred",
                "slashgreen",
                "slashblue",
                "slashyellow",
                "verticalred",
                "verticalgreen",
                "verticalblue",
                "verticalyellow"
              ],
              "description": "Gutter style to indicate covered code."
            },
            "uncoveredGutterStyle": {
              "type": "string",
              "enum": [
                "blockblue",
                "blockred",
                "blockgreen",
                "blockyellow",
                "slashred",
                "slashgreen",
                "slashblue",
                "slashyellow",
                "verticalred",
                "verticalgreen",
                "verticalblue",
                "verticalyellow"
              ],
              "description": "Gutter style to indicate covered code."
            }
          },
          "additionalProperties": false,
          "default": {
            "type": "highlight",
            "coveredHighlightColor": "rgba(64,128,128,0.5)",
            "uncoveredHighlightColor": "rgba(128,64,64,0.25)",
            "coveredBorderColor": "rgba(64,128,128,0.5)",
            "uncoveredBorderColor": "rgba(128,64,64,0.25)",
            "coveredGutterStyle": "blockblue",
            "uncoveredGutterStyle": "slashyellow"
          },
          "description": "This option lets you choose the way to display code coverage. Choose either to highlight the complete line or to show a decorator in the gutter. You can customize the colors and borders for the former and the style for the latter.",
          "scope": "resource"
        },
        "go.testTimeout": {
          "type": "string",
          "default": "30s",
          "description": "Specifies the timeout for go test in ParseDuration format.",
          "scope": "resource"
        },
        "go.testEnvVars": {
          "type": "object",
          "default": {},
          "description": "Environment variables that will be passed to the process that runs the Go tests",
          "scope": "resource"
        },
        "go.testEnvFile": {
          "type": "string",
          "default": null,
          "description": "Absolute path to a file containing environment variables definitions. File contents should be of the form key=value.",
          "scope": "resource"
        },
        "go.testFlags": {
          "type": [
            "array",
            "null"
          ],
          "items": {
            "type": "string"
          },
          "default": null,
          "description": "Flags to pass to `go test`. If null, then buildFlags will be used. This is not propagated to the language server.",
          "scope": "resource"
        },
        "go.testExplorer.enable": {
          "type": "boolean",
          "default": true,
          "scope": "window",
          "description": "Enable the Go test explorer"
        },
        "go.testExplorer.packageDisplayMode": {
          "type": "string",
          "enum": [
            "flat",
            "nested"
          ],
          "default": "flat",
          "description": "Present packages in the test explorer flat or nested.",
          "scope": "resource"
        },
        "go.testExplorer.alwaysRunBenchmarks": {
          "type": "boolean",
          "default": false,
          "description": "Run benchmarks when running all tests in a file or folder.",
          "scope": "resource"
        },
        "go.testExplorer.concatenateMessages": {
          "type": "boolean",
          "default": true,
          "description": "Concatenate all test log messages for a given location into a single message.",
          "scope": "resource"
        },
        "go.testExplorer.showDynamicSubtestsInEditor": {
          "type": "boolean",
          "default": false,
          "description": "Set the source location of dynamically discovered subtests to the location of the containing function. As a result, dynamically discovered subtests will be added to the gutter test widget of the containing function.",
          "scope": "resource"
        },
        "go.testExplorer.showOutput": {
          "type": "boolean",
          "default": true,
          "description": "Open the test output terminal when a test run is started.",
          "scope": "window"
        },
        "go.generateTestsFlags": {
          "type": "array",
          "items": {
            "type": "string"
          },
          "default": [],
          "description": "Additional command line flags to pass to `gotests` for generating tests.",
          "scope": "resource"
        },
        "go.toolsEnvVars": {
          "type": "object",
          "default": {},
          "description": "Environment variables that will be passed to the tools that run the Go tools (e.g. CGO_CFLAGS) and debuggee process launched by Delve. Format as string key:value pairs. When debugging, merged with `envFile` and `env` values with precedence `env` > `envFile` > `go.toolsEnvVars`.",
          "scope": "resource"
        },
        "go.gocodeFlags": {
          "type": "array",
          "items": {
            "type": "string"
          },
          "default": [
            "-builtin",
            "-ignore-case",
            "-unimported-packages"
          ],
          "description": "Additional flags to pass to gocode. Not applicable when using the language server.",
          "scope": "resource"
        },
        "go.gocodeAutoBuild": {
          "type": "boolean",
          "default": false,
          "description": "Enable gocode's autobuild feature. Not applicable when using the language server.",
          "scope": "resource"
        },
        "go.gocodePackageLookupMode": {
          "type": "string",
          "enum": [
            "go",
            "gb",
            "bzl"
          ],
          "default": "go",
          "description": "Used to determine the Go package lookup rules for completions by gocode. Only applies when using nsf/gocode. Latest versions of the Go extension uses mdempsky/gocode by default. Not applicable when using the language server.",
          "scope": "resource"
        },
        "go.useCodeSnippetsOnFunctionSuggest": {
          "type": "boolean",
          "default": false,
          "description": "Complete functions with their parameter signature, including the variable type. Not propagated to the language server.",
          "scope": "resource"
        },
        "go.useCodeSnippetsOnFunctionSuggestWithoutType": {
          "type": "boolean",
          "default": false,
          "description": "Complete functions with their parameter signature, excluding the variable types. Use `gopls.usePlaceholders` when using the language server.",
          "scope": "resource"
        },
        "go.autocompleteUnimportedPackages": {
          "type": "boolean",
          "default": false,
          "description": "Include unimported packages in auto-complete suggestions. Not applicable when using the language server.",
          "scope": "resource"
        },
        "go.docsTool": {
          "type": "string",
          "default": "godoc",
          "description": "Pick 'godoc' or 'gogetdoc' to get documentation. Not applicable when using the language server.",
          "scope": "resource",
          "enum": [
            "godoc",
            "gogetdoc",
            "guru"
          ]
        },
        "go.useLanguageServer": {
          "type": "boolean",
          "default": true,
          "description": "Use the Go language server \"gopls\" from Google for powering language features like code navigation, completion, refactoring, formatting & diagnostics."
        },
        "go.languageServerFlags": {
          "type": "array",
          "default": [],
          "description": "Flags like -rpc.trace and -logfile to be used while running the language server."
        },
        "go.languageServerExperimentalFeatures": {
          "type": "object",
          "properties": {
            "diagnostics": {
              "type": "boolean",
              "default": true,
              "description": "If true, the language server will provide build, vet errors and the extension will ignore the `buildOnSave`, `vetOnSave` settings."
            }
          },
          "additionalProperties": false,
          "default": {
            "diagnostics": true
          },
          "markdownDescription": "Temporary flag to enable/disable diagnostics from the language server. This setting will be deprecated soon. Please see and response to [Issue 50](https://github.com/golang/vscode-go/issues/50)."
        },
        "go.trace.server": {
          "type": "string",
          "enum": [
            "off",
            "messages",
            "verbose"
          ],
          "default": "off",
          "description": "Trace the communication between VS Code and the Go language server."
        },
        "go.logging.level": {
          "type": "string",
          "default": "error",
          "enum": [
            "off",
            "error",
            "info",
            "verbose"
          ],
          "description": "The logging level the extension logs at, defaults to 'error'",
          "scope": "machine-overridable"
        },
        "go.toolsManagement.go": {
          "type": "string",
          "default": "",
          "description": "The path to the `go` binary used to install the Go tools. If it's empty, the same `go` binary chosen for the project will be used for tool installation.",
          "scope": "machine-overridable"
        },
        "go.toolsManagement.checkForUpdates": {
          "type": "string",
          "default": "proxy",
          "enum": [
            "proxy",
            "local",
            "off"
          ],
          "enumDescriptions": [
            "keeps notified of new releases by checking the Go module proxy (GOPROXY)",
            "checks only the minimum tools versions required by the extension",
            "completely disables version check (not recommended)"
          ],
          "markdownDescription": "Specify whether to prompt about new versions of Go and the Go tools (currently, only `gopls`) the extension depends on"
        },
        "go.toolsManagement.autoUpdate": {
          "type": "boolean",
          "default": false,
          "description": "Automatically update the tools used by the extension, without prompting the user.",
          "scope": "resource"
        },
        "go.useGoProxyToCheckForToolUpdates": {
          "type": "boolean",
          "default": true,
          "description": "When enabled, the extension automatically checks the Go proxy if there are updates available for Go and the Go tools (at present, only gopls) it depends on and prompts the user accordingly",
          "markdownDeprecationMessage": "Use `go.toolsManagement.checkForUpdates` instead."
        },
        "go.gotoSymbol.includeImports": {
          "type": "boolean",
          "default": false,
          "description": "If false, the import statements will be excluded while using the Go to Symbol in File feature. Not applicable when using the language server.",
          "scope": "resource"
        },
        "go.gotoSymbol.includeGoroot": {
          "type": "boolean",
          "default": false,
          "description": "If false, the standard library located at $GOROOT will be excluded while using the Go to Symbol in File feature. Not applicable when using the language server.",
          "scope": "resource"
        },
        "go.enableCodeLens": {
          "type": "object",
          "properties": {
            "references": {
              "type": "boolean",
              "default": false,
              "description": "If true, enables the references code lens. Uses guru. Recalculates when there is change to the document followed by scrolling. Unnecessary when using the language server; use the call graph feature instead."
            },
            "runtest": {
              "type": "boolean",
              "default": true,
              "description": "If true, enables code lens for running and debugging tests"
            }
          },
          "additionalProperties": false,
          "default": {
            "references": false,
            "runtest": true
          },
          "description": "Feature level setting to enable/disable code lens for references and run/debug tests",
          "scope": "resource"
        },
        "go.addTags": {
          "type": "object",
          "properties": {
            "promptForTags": {
              "type": "boolean",
              "default": false,
              "description": "If true, Go: Add Tags command will prompt the user to provide tags, options, transform values instead of using the configured values"
            },
            "tags": {
              "type": "string",
              "default": "json",
              "description": "Comma separated tags to be used by Go: Add Tags command"
            },
            "options": {
              "type": "string",
              "default": "json=omitempty",
              "description": "Comma separated tag=options pairs to be used by Go: Add Tags command"
            },
            "transform": {
              "type": "string",
              "enum": [
                "snakecase",
                "camelcase",
                "lispcase",
                "pascalcase",
                "keep"
              ],
              "default": "snakecase",
              "description": "Transformation rule used by Go: Add Tags command to add tags"
            },
            "template": {
              "type": "string",
              "default": "",
              "description": "Custom format used by Go: Add Tags command for the tag value to be applied"
            }
          },
          "additionalProperties": false,
          "default": {
            "tags": "json",
            "options": "json=omitempty",
            "promptForTags": false,
            "transform": "snakecase",
            "template": ""
          },
          "description": "Tags and options configured here will be used by the Add Tags command to add tags to struct fields. If promptForTags is true, then user will be prompted for tags and options. By default, json tags are added.",
          "scope": "resource"
        },
        "go.liveErrors": {
          "type": "object",
          "properties": {
            "enabled": {
              "type": "boolean",
              "default": false,
              "description": "If true, runs gotype on the file currently being edited and reports any semantic or syntactic errors found. Disabled when the language server is enabled."
            },
            "delay": {
              "type": "number",
              "default": 500,
              "description": "The number of milliseconds to delay before execution. Resets with each keystroke."
            }
          },
          "additionalProperties": false,
          "default": {
            "enabled": false,
            "delay": 500
          },
          "description": "Use gotype on the file currently being edited and report any semantic or syntactic errors found after configured delay. Not applicable when using the language server.",
          "scope": "resource"
        },
        "go.removeTags": {
          "type": "object",
          "properties": {
            "promptForTags": {
              "type": "boolean",
              "default": false,
              "description": "If true, Go: Remove Tags command will prompt the user to provide tags and options instead of using the configured values"
            },
            "tags": {
              "type": "string",
              "default": "json",
              "description": "Comma separated tags to be used by Go: Remove Tags command"
            },
            "options": {
              "type": "string",
              "default": "json=omitempty",
              "description": "Comma separated tag=options pairs to be used by Go: Remove Tags command"
            }
          },
          "additionalProperties": false,
          "default": {
            "tags": "",
            "options": "",
            "promptForTags": false
          },
          "description": "Tags and options configured here will be used by the Remove Tags command to remove tags to struct fields. If promptForTags is true, then user will be prompted for tags and options. By default, all tags and options will be removed.",
          "scope": "resource"
        },
        "go.playground": {
          "type": "object",
          "properties": {
            "openbrowser": {
              "type": "boolean",
              "default": true,
              "description": "Whether to open the created Go Playground in the default browser"
            },
            "share": {
              "type": "boolean",
              "default": true,
              "description": "Whether to make the created Go Playground shareable"
            },
            "run": {
              "type": "boolean",
              "default": true,
              "description": "Whether to run the created Go Playground after creation"
            }
          },
          "description": "The flags configured here will be passed through to command `goplay`",
          "additionalProperties": false,
          "default": {
            "openbrowser": true,
            "share": true,
            "run": true
          }
        },
        "go.survey.prompt": {
          "type": "boolean",
          "default": true,
          "description": "Prompt for surveys, including the gopls survey and the Go developer survey."
        },
        "go.editorContextMenuCommands": {
          "type": "object",
          "properties": {
            "toggleTestFile": {
              "type": "boolean",
              "default": true,
              "description": "If true, adds command to toggle between a Go file and its test file to the editor context menu"
            },
            "addTags": {
              "type": "boolean",
              "default": true,
              "description": "If true, adds command to add configured tags from struct fields to the editor context menu"
            },
            "removeTags": {
              "type": "boolean",
              "default": true,
              "description": "If true, adds command to remove configured tags from struct fields to the editor context menu"
            },
            "fillStruct": {
              "type": "boolean",
              "default": true,
              "description": "If true, adds command to fill struct literal with default values to the editor context menu"
            },
            "testAtCursor": {
              "type": "boolean",
              "default": false,
              "description": "If true, adds command to run the test under the cursor to the editor context menu"
            },
            "testFile": {
              "type": "boolean",
              "default": true,
              "description": "If true, adds command to run all tests in the current file to the editor context menu"
            },
            "testPackage": {
              "type": "boolean",
              "default": true,
              "description": "If true, adds command to run all tests in the current package to the editor context menu"
            },
            "generateTestForFunction": {
              "type": "boolean",
              "default": true,
              "description": "If true, adds command to generate unit tests for function under the cursor to the editor context menu"
            },
            "generateTestForFile": {
              "type": "boolean",
              "default": true,
              "description": "If true, adds command to generate unit tests for current file to the editor context menu"
            },
            "generateTestForPackage": {
              "type": "boolean",
              "default": true,
              "description": "If true, adds command to generate unit tests for current package to the editor context menu"
            },
            "addImport": {
              "type": "boolean",
              "default": true,
              "description": "If true, adds command to import a package to the editor context menu"
            },
            "testCoverage": {
              "type": "boolean",
              "default": true,
              "description": "If true, adds command to run test coverage to the editor context menu"
            },
            "playground": {
              "type": "boolean",
              "default": true,
              "description": "If true, adds command to upload the current file or selection to the Go Playground"
            },
            "debugTestAtCursor": {
              "type": "boolean",
              "default": false,
              "description": "If true, adds command to debug the test under the cursor to the editor context menu"
            },
            "benchmarkAtCursor": {
              "type": "boolean",
              "default": false,
              "description": "If true, adds command to benchmark the test under the cursor to the editor context menu"
            }
          },
          "additionalProperties": false,
          "default": {
            "toggleTestFile": true,
            "addTags": true,
            "removeTags": false,
            "fillStruct": false,
            "testAtCursor": true,
            "testFile": false,
            "testPackage": false,
            "generateTestForFunction": true,
            "generateTestForFile": false,
            "generateTestForPackage": false,
            "addImport": true,
            "testCoverage": true,
            "playground": true,
            "debugTestAtCursor": true,
            "benchmarkAtCursor": false
          },
          "description": "Experimental Feature: Enable/Disable entries from the context menu in the editor.",
          "scope": "resource"
        },
        "go.gotoSymbol.ignoreFolders": {
          "type": "array",
          "items": {
            "type": "string"
          },
          "default": [],
          "description": "Folder names (not paths) to ignore while using Go to Symbol in Workspace feature. Not applicable when using the language server.",
          "scope": "resource"
        },
        "go.delveConfig": {
          "type": "object",
          "properties": {
            "dlvLoadConfig": {
              "type": "object",
              "properties": {
                "followPointers": {
                  "type": "boolean",
                  "description": "FollowPointers requests pointers to be automatically dereferenced",
                  "default": true
                },
                "maxVariableRecurse": {
                  "type": "number",
                  "description": "MaxVariableRecurse is how far to recurse when evaluating nested types",
                  "default": 1
                },
                "maxStringLen": {
                  "type": "number",
                  "description": "MaxStringLen is the maximum number of bytes read from a string",
                  "default": 64
                },
                "maxArrayValues": {
                  "type": "number",
                  "description": "MaxArrayValues is the maximum number of elements read from an array, a slice or a map",
                  "default": 64
                },
                "maxStructFields": {
                  "type": "number",
                  "description": "MaxStructFields is the maximum number of fields read from a struct, -1 will read all fields",
                  "default": -1
                }
              },
              "description": "LoadConfig describes to delve, how to load values from target's memory. Ignored by 'dlv-dap'.",
              "default": {
                "followPointers": true,
                "maxVariableRecurse": 1,
                "maxStringLen": 64,
                "maxArrayValues": 64,
                "maxStructFields": -1
              }
            },
            "apiVersion": {
              "type": "number",
              "enum": [
                1,
                2
              ],
              "description": "Delve Api Version to use. Default value is 2. This applies only when using the 'legacy' debug adapter.",
              "default": 2
            },
            "showGlobalVariables": {
              "type": "boolean",
              "description": "Boolean value to indicate whether global package variables should be shown in the variables pane or not.",
              "default": false
            },
            "showRegisters": {
              "type": "boolean",
              "default": false,
              "description": "Boolean value to indicate whether register variables should be shown in the variables pane or not."
            },
            "hideSystemGoroutines": {
              "type": "boolean",
              "default": false,
              "description": "Boolean value to indicate whether system goroutines should be hidden from call stack view."
            },
            "showLog": {
              "type": "boolean",
              "description": "Show log output from the delve debugger. Maps to dlv's `--log` flag.",
              "default": false
            },
            "logOutput": {
              "type": "string",
              "enum": [
                "debugger",
                "gdbwire",
                "lldbout",
                "debuglineerr",
                "rpc",
                "dap"
              ],
              "description": "Comma separated list of components that should produce debug output. Maps to dlv's `--log-output` flag. Check `dlv log` for details.",
              "default": "debugger"
            },
            "debugAdapter": {
              "type": "string",
              "enum": [
                "legacy",
                "dlv-dap"
              ],
              "description": "Select which debug adapter to use by default. This is also used for choosing which debug adapter to use when no launch.json is present and with codelenses.",
              "default": "dlv-dap"
            },
            "dlvFlags": {
              "type": "array",
              "description": "Extra flags for `dlv`. See `dlv help` for the full list of supported. Flags such as `--log-output`, `--log`, `--log-dest`, `--api-version`, `--output`, `--backend` already have corresponding properties in the debug configuration, and flags such as `--listen` and `--headless` are used internally. If they are specified in `dlvFlags`, they may be ignored or cause an error.",
              "items": {
                "type": "string"
              },
              "default": []
            },
            "substitutePath": {
              "type": "array",
              "items": {
                "type": "object",
                "properties": {
                  "from": {
                    "type": "string",
                    "description": "The absolute local path to be replaced when passing paths to the debugger",
                    "default": ""
                  },
                  "to": {
                    "type": "string",
                    "description": "The absolute remote path to be replaced when passing paths back to the client",
                    "default": ""
                  }
                }
              },
              "description": "An array of mappings from a local path to the remote path that is used by the debuggee. The debug adapter will replace the local path with the remote path in all of the calls. Overriden by `remotePath` (in attach request).",
              "default": []
            }
          },
          "default": {},
          "description": "Delve settings that applies to all debugging sessions. Debug configuration in the launch.json file will override these values.",
          "scope": "resource"
        },
        "go.alternateTools": {
          "type": "object",
          "default": {},
          "description": "Alternate tools or alternate paths for the same tools used by the Go extension. Provide either absolute path or the name of the binary in GOPATH/bin, GOROOT/bin or PATH. Useful when you want to use wrapper script for the Go tools.",
          "scope": "resource",
          "properties": {
            "go": {
              "type": "string",
              "default": "go",
              "description": "Alternate tool to use instead of the go binary or alternate path to use for the go binary."
            },
            "gopls": {
              "type": "string",
              "default": "gopls",
              "description": "Alternate tool to use instead of the gopls binary or alternate path to use for the gopls binary."
            },
            "go-outline": {
              "type": "string",
              "default": "go-outline",
              "description": "Alternate tool to use instead of the go-outline binary or alternate path to use for the go-outline binary."
            },
            "dlv": {
              "type": "string",
              "default": "dlv",
              "description": "Alternate tool to use instead of the dlv binary or alternate path to use for the dlv binary."
            }
          },
          "additionalProperties": true
        },
        "go.terminal.activateEnvironment": {
          "default": true,
          "description": "Apply the Go & PATH environment variables used by the extension to all integrated terminals.",
          "scope": "resource",
          "type": "boolean"
        },
        "go.inlayHints.assignVariableTypes": {
          "type": "boolean",
          "markdownDescription": "Enable/disable inlay hints for variable types in assign statements.\n```go\n\ni /*int*/, j /*int*/ := 0, len(r)-1\n```",
          "default": false
        },
        "go.inlayHints.compositeLiteralFields": {
          "type": "boolean",
          "markdownDescription": "Enable/disable inlay hints for composite literal field names.\n```go\n\nfor _, c := range []struct {in, want string}{\n\t{/*in:*/ \"Hello, world\", /*want:*/ \"dlrow ,olleH\"},\n\t{/*in:*/ \"Hello, 世界\", /*want:*/ \"界世 ,olleH\"},\n\t{/*in:*/ \"\", /*want:*/ \"\"},\n} {\n\t...\n}\n```",
          "default": false
        },
        "go.inlayHints.compositeLiteralTypes": {
          "type": "boolean",
          "markdownDescription": "Enable/disable inlay hints for composite literal types.\n```go\n\nfor _, c := range []struct {in, want string}{\n\t/*struct{ in, want string }*/{\"Hello, world\", \"dlrow ,olleH\"},\n\t/*struct{ in, want string }*/{\"Hello, 世界\", \"界世 ,olleH\"},\n\t/*struct{ in, want string }*/{\"\", \"\"},\n} {\n\t...\n}\n```",
          "default": false
        },
        "go.inlayHints.constantValues": {
          "type": "boolean",
          "markdownDescription": "Enable/disable inlay hints for constant values.\n```go\n\nconst (\n\tKindNone   = iota\t/*= 0*/\n\tKindPrint\t/*= 1*/\n\tKindPrintf\t/*= 2*/\n\tKindErrorf\t/*= 3*/\n)\n```",
          "default": false
        },
        "go.inlayHints.functionTypeParameters": {
          "type": "boolean",
          "markdownDescription": "Enable/disable inlay hints for implicit type parameters on generic functions.\n```go\n\nfunc myFunc[T any](a T) { ... }\n\nfunc main() {\n\tmyFunc/*[int]*/(1)\n}\n```",
          "default": false
        },
        "go.inlayHints.parameterNames": {
          "type": "boolean",
          "markdownDescription": "Enable/disable inlay hints for parameter names.\n```go\n\nhttp.HandleFunc(/*pattern:*/ \"/\", /*handler:*/ indexHandler)\n```",
          "default": false
        },
        "go.inlayHints.rangeVariableTypes": {
          "type": "boolean",
          "markdownDescription": "Enable/disable inlay hints for variable types in range statements.\n```go\n\nfor k /*int*/, v /*string*/ := range []string{} { ... }\n```",
          "default": false
        },
        "gopls": {
          "type": "object",
          "markdownDescription": "Configure the default Go language server ('gopls'). In most cases, configuring this section is unnecessary. See [the documentation](https://github.com/golang/tools/blob/master/gopls/doc/settings.md) for all available settings.",
          "scope": "resource",
          "properties": {
            "build.allowImplicitNetworkAccess": {
              "type": "boolean",
              "markdownDescription": "(Experimental) allowImplicitNetworkAccess disables GOPROXY=off, allowing implicit module\ndownloads rather than requiring user action. This option will eventually\nbe removed.\n",
              "default": false,
              "scope": "resource"
            },
            "build.allowModfileModifications": {
              "type": "boolean",
              "markdownDescription": "(Experimental) allowModfileModifications disables -mod=readonly, allowing imports from\nout-of-scope modules. This option will eventually be removed.\n",
              "default": false,
              "scope": "resource"
            },
            "build.buildFlags": {
              "type": "array",
              "markdownDescription": "buildFlags is the set of flags passed on to the build system when invoked.\nIt is applied to queries like `go list`, which is used when discovering files.\nThe most common use is to set `-tags`.\n\nIf unspecified, values of `go.buildFlags, go.buildTags` will be propagated.\n",
              "default": [],
              "scope": "resource"
            },
            "build.directoryFilters": {
              "type": "array",
              "markdownDescription": "directoryFilters can be used to exclude unwanted directories from the\nworkspace. By default, all directories are included. Filters are an\noperator, `+` to include and `-` to exclude, followed by a path prefix\nrelative to the workspace folder. They are evaluated in order, and\nthe last filter that applies to a path controls whether it is included.\nThe path prefix can be empty, so an initial `-` excludes everything.\n\nExamples:\n\nExclude node_modules: `-node_modules`\n\nInclude only project_a: `-` (exclude everything), `+project_a`\n\nInclude only project_a, but not node_modules inside it: `-`, `+project_a`, `-project_a/node_modules`\n",
              "default": [
                "-node_modules"
              ],
              "scope": "resource"
            },
            "build.env": {
              "type": "object",
              "markdownDescription": "env adds environment variables to external commands run by `gopls`, most notably `go list`.\n",
              "scope": "resource"
            },
            "build.expandWorkspaceToModule": {
              "type": "boolean",
              "markdownDescription": "(Experimental) expandWorkspaceToModule instructs `gopls` to adjust the scope of the\nworkspace to find the best available module root. `gopls` first looks for\na go.mod file in any parent directory of the workspace folder, expanding\nthe scope to that directory if it exists. If no viable parent directory is\nfound, gopls will check if there is exactly one child directory containing\na go.mod file, narrowing the scope to that directory if it exists.\n",
              "default": true,
              "scope": "resource"
            },
            "build.experimentalPackageCacheKey": {
              "type": "boolean",
              "markdownDescription": "(Experimental) experimentalPackageCacheKey controls whether to use a coarser cache key\nfor package type information to increase cache hits. This setting removes\nthe user's environment, build flags, and working directory from the cache\nkey, which should be a safe change as all relevant inputs into the type\nchecking pass are already hashed into the key. This is temporarily guarded\nby an experiment because caching behavior is subtle and difficult to\ncomprehensively test.\n",
              "default": true,
              "scope": "resource"
            },
            "build.experimentalUseInvalidMetadata": {
              "type": "boolean",
              "markdownDescription": "(Experimental) experimentalUseInvalidMetadata enables gopls to fall back on outdated\npackage metadata to provide editor features if the go command fails to\nload packages for some reason (like an invalid go.mod file). This will\neventually be the default behavior, and this setting will be removed.\n",
              "default": false,
              "scope": "resource"
            },
            "build.experimentalWorkspaceModule": {
              "type": "boolean",
              "markdownDescription": "(Experimental) experimentalWorkspaceModule opts a user into the experimental support\nfor multi-module workspaces.\n",
              "default": false,
              "scope": "resource"
            },
            "build.memoryMode": {
              "type": "string",
              "markdownDescription": "(Experimental) memoryMode controls the tradeoff `gopls` makes between memory usage and\ncorrectness.\n\nValues other than `Normal` are untested and may break in surprising ways.\n",
              "enum": [
                "DegradeClosed",
                "Normal"
              ],
              "markdownEnumDescriptions": [
                "`\"DegradeClosed\"`: In DegradeClosed mode, `gopls` will collect less information about\npackages without open files. As a result, features like Find\nReferences and Rename will miss results in such packages.\n",
                ""
              ],
              "default": "Normal",
              "scope": "resource"
            },
            "build.templateExtensions": {
              "type": "array",
              "markdownDescription": "templateExtensions gives the extensions of file names that are treateed\nas template files. (The extension\nis the part of the file name after the final dot.)\n",
              "default": [],
              "scope": "resource"
            },
            "formatting.gofumpt": {
              "type": "boolean",
              "markdownDescription": "gofumpt indicates if we should run gofumpt formatting.\n",
              "default": false,
              "scope": "resource"
            },
            "formatting.local": {
              "type": "string",
              "markdownDescription": "local is the equivalent of the `goimports -local` flag, which puts\nimports beginning with this string after third-party packages. It should\nbe the prefix of the import path whose imports should be grouped\nseparately.\n",
              "default": "",
              "scope": "resource"
            },
            "ui.codelenses": {
              "type": "object",
              "markdownDescription": "codelenses overrides the enabled/disabled state of code lenses. See the\n\"Code Lenses\" section of the\n[Settings page](https://github.com/golang/tools/blob/master/gopls/doc/settings.md#code-lenses)\nfor the list of supported lenses.\n\nExample Usage:\n\n```json5\n\"gopls\": {\n...\n  \"codelenses\": {\n    \"generate\": false,  // Don't show the `go generate` lens.\n    \"gc_details\": true  // Show a code lens toggling the display of gc's choices.\n  }\n...\n}\n```\n",
              "scope": "resource",
              "properties": {
                "gc_details": {
                  "type": "boolean",
                  "markdownDescription": "Toggle the calculation of gc annotations.",
                  "default": false
                },
                "generate": {
                  "type": "boolean",
                  "markdownDescription": "Runs `go generate` for a given directory.",
                  "default": true
                },
                "regenerate_cgo": {
                  "type": "boolean",
                  "markdownDescription": "Regenerates cgo definitions.",
                  "default": true
                },
                "test": {
                  "type": "boolean",
                  "markdownDescription": "Runs `go test` for a specific set of test or benchmark functions.",
                  "default": false
                },
                "tidy": {
                  "type": "boolean",
                  "markdownDescription": "Runs `go mod tidy` for a module.",
                  "default": true
                },
                "upgrade_dependency": {
                  "type": "boolean",
                  "markdownDescription": "Upgrades a dependency in the go.mod file for a module.",
                  "default": true
                },
                "vendor": {
                  "type": "boolean",
                  "markdownDescription": "Runs `go mod vendor` for a module.",
                  "default": true
                }
              }
            },
            "ui.completion.completionBudget": {
              "type": "string",
              "markdownDescription": "(For Debugging) completionBudget is the soft latency goal for completion requests. Most\nrequests finish in a couple milliseconds, but in some cases deep\ncompletions can take much longer. As we use up our budget we\ndynamically reduce the search scope to ensure we return timely\nresults. Zero means unlimited.\n",
              "default": "100ms",
              "scope": "resource"
            },
            "ui.completion.experimentalPostfixCompletions": {
              "type": "boolean",
              "markdownDescription": "(Experimental) experimentalPostfixCompletions enables artificial method snippets\nsuch as \"someSlice.sort!\".\n",
              "default": true,
              "scope": "resource"
            },
            "ui.completion.matcher": {
              "type": "string",
              "markdownDescription": "(Advanced) matcher sets the algorithm that is used when calculating completion\ncandidates.\n",
              "enum": [
                "CaseInsensitive",
                "CaseSensitive",
                "Fuzzy"
              ],
              "markdownEnumDescriptions": [
                "",
                "",
                ""
              ],
              "default": "Fuzzy",
              "scope": "resource"
            },
            "ui.completion.usePlaceholders": {
              "type": "boolean",
              "markdownDescription": "placeholders enables placeholders for function parameters or struct\nfields in completion responses.\n",
              "default": false,
              "scope": "resource"
            },
            "ui.diagnostic.analyses": {
              "type": "object",
              "markdownDescription": "analyses specify analyses that the user would like to enable or disable.\nA map of the names of analysis passes that should be enabled/disabled.\nA full list of analyzers that gopls uses can be found\n[here](https://github.com/golang/tools/blob/master/gopls/doc/analyzers.md).\n\nExample Usage:\n\n```json5\n...\n\"analyses\": {\n  \"unreachable\": false, // Disable the unreachable analyzer.\n  \"unusedparams\": true  // Enable the unusedparams analyzer.\n}\n...\n```\n",
              "scope": "resource",
              "properties": {
                "asmdecl": {
                  "type": "boolean",
                  "markdownDescription": "report mismatches between assembly files and Go declarations",
                  "default": true
                },
                "assign": {
                  "type": "boolean",
                  "markdownDescription": "check for useless assignments\n\nThis checker reports assignments of the form x = x or a[i] = a[i].\nThese are almost always useless, and even when they aren't they are\nusually a mistake.",
                  "default": true
                },
                "atomic": {
                  "type": "boolean",
                  "markdownDescription": "check for common mistakes using the sync/atomic package\n\nThe atomic checker looks for assignment statements of the form:\n\n\tx = atomic.AddUint64(&x, 1)\n\nwhich are not atomic.",
                  "default": true
                },
                "atomicalign": {
                  "type": "boolean",
                  "markdownDescription": "check for non-64-bits-aligned arguments to sync/atomic functions",
                  "default": true
                },
                "bools": {
                  "type": "boolean",
                  "markdownDescription": "check for common mistakes involving boolean operators",
                  "default": true
                },
                "buildtag": {
                  "type": "boolean",
                  "markdownDescription": "check that +build tags are well-formed and correctly located",
                  "default": true
                },
                "cgocall": {
                  "type": "boolean",
                  "markdownDescription": "detect some violations of the cgo pointer passing rules\n\nCheck for invalid cgo pointer passing.\nThis looks for code that uses cgo to call C code passing values\nwhose types are almost always invalid according to the cgo pointer\nsharing rules.\nSpecifically, it warns about attempts to pass a Go chan, map, func,\nor slice to C, either directly, or via a pointer, array, or struct.",
                  "default": true
                },
                "composites": {
                  "type": "boolean",
                  "markdownDescription": "check for unkeyed composite literals\n\nThis analyzer reports a diagnostic for composite literals of struct\ntypes imported from another package that do not use the field-keyed\nsyntax. Such literals are fragile because the addition of a new field\n(even if unexported) to the struct will cause compilation to fail.\n\nAs an example,\n\n\terr = &net.DNSConfigError{err}\n\nshould be replaced by:\n\n\terr = &net.DNSConfigError{Err: err}\n",
                  "default": true
                },
                "copylocks": {
                  "type": "boolean",
                  "markdownDescription": "check for locks erroneously passed by value\n\nInadvertently copying a value containing a lock, such as sync.Mutex or\nsync.WaitGroup, may cause both copies to malfunction. Generally such\nvalues should be referred to through a pointer.",
                  "default": true
                },
                "deepequalerrors": {
                  "type": "boolean",
                  "markdownDescription": "check for calls of reflect.DeepEqual on error values\n\nThe deepequalerrors checker looks for calls of the form:\n\n    reflect.DeepEqual(err1, err2)\n\nwhere err1 and err2 are errors. Using reflect.DeepEqual to compare\nerrors is discouraged.",
                  "default": true
                },
                "embed": {
                  "type": "boolean",
                  "markdownDescription": "check for //go:embed directive import\n\nThis analyzer checks that the embed package is imported when source code contains //go:embed comment directives.\nThe embed package must be imported for //go:embed directives to function.import _ \"embed\".",
                  "default": true
                },
                "errorsas": {
                  "type": "boolean",
                  "markdownDescription": "report passing non-pointer or non-error values to errors.As\n\nThe errorsas analysis reports calls to errors.As where the type\nof the second argument is not a pointer to a type implementing error.",
                  "default": true
                },
                "fieldalignment": {
                  "type": "boolean",
                  "markdownDescription": "find structs that would use less memory if their fields were sorted\n\nThis analyzer find structs that can be rearranged to use less memory, and provides\na suggested edit with the most compact order.\n\nNote that there are two different diagnostics reported. One checks struct size,\nand the other reports \"pointer bytes\" used. Pointer bytes is how many bytes of the\nobject that the garbage collector has to potentially scan for pointers, for example:\n\n\tstruct { uint32; string }\n\nhave 16 pointer bytes because the garbage collector has to scan up through the string's\ninner pointer.\n\n\tstruct { string; *uint32 }\n\nhas 24 pointer bytes because it has to scan further through the *uint32.\n\n\tstruct { string; uint32 }\n\nhas 8 because it can stop immediately after the string pointer.\n\nBe aware that the most compact order is not always the most efficient.\nIn rare cases it may cause two variables each updated by its own goroutine\nto occupy the same CPU cache line, inducing a form of memory contention\nknown as \"false sharing\" that slows down both goroutines.\n",
                  "default": false
                },
                "fillreturns": {
                  "type": "boolean",
                  "markdownDescription": "suggest fixes for errors due to an incorrect number of return values\n\nThis checker provides suggested fixes for type errors of the\ntype \"wrong number of return values (want %d, got %d)\". For example:\n\tfunc m() (int, string, *bool, error) {\n\t\treturn\n\t}\nwill turn into\n\tfunc m() (int, string, *bool, error) {\n\t\treturn 0, \"\", nil, nil\n\t}\n\nThis functionality is similar to https://github.com/sqs/goreturns.\n",
                  "default": true
                },
                "fillstruct": {
                  "type": "boolean",
                  "markdownDescription": "note incomplete struct initializations\n\nThis analyzer provides diagnostics for any struct literals that do not have\nany fields initialized. Because the suggested fix for this analysis is\nexpensive to compute, callers should compute it separately, using the\nSuggestedFix function below.\n",
                  "default": true
                },
                "httpresponse": {
                  "type": "boolean",
                  "markdownDescription": "check for mistakes using HTTP responses\n\nA common mistake when using the net/http package is to defer a function\ncall to close the http.Response Body before checking the error that\ndetermines whether the response is valid:\n\n\tresp, err := http.Head(url)\n\tdefer resp.Body.Close()\n\tif err != nil {\n\t\tlog.Fatal(err)\n\t}\n\t// (defer statement belongs here)\n\nThis checker helps uncover latent nil dereference bugs by reporting a\ndiagnostic for such mistakes.",
                  "default": true
                },
                "ifaceassert": {
                  "type": "boolean",
                  "markdownDescription": "detect impossible interface-to-interface type assertions\n\nThis checker flags type assertions v.(T) and corresponding type-switch cases\nin which the static type V of v is an interface that cannot possibly implement\nthe target interface T. This occurs when V and T contain methods with the same\nname but different signatures. Example:\n\n\tvar v interface {\n\t\tRead()\n\t}\n\t_ = v.(io.Reader)\n\nThe Read method in v has a different signature than the Read method in\nio.Reader, so this assertion cannot succeed.\n",
                  "default": true
                },
                "infertypeargs": {
                  "type": "boolean",
                  "markdownDescription": "check for unnecessary type arguments in call expressions\n\nExplicit type arguments may be omitted from call expressions if they can be\ninferred from function arguments, or from other type arguments:\n\n\tfunc f[T any](T) {}\n\t\n\tfunc _() {\n\t\tf[string](\"foo\") // string could be inferred\n\t}\n",
                  "default": true
                },
                "loopclosure": {
                  "type": "boolean",
                  "markdownDescription": "check references to loop variables from within nested functions\n\nThis analyzer checks for references to loop variables from within a\nfunction literal inside the loop body. It checks only instances where\nthe function literal is called in a defer or go statement that is the\nlast statement in the loop body, as otherwise we would need whole\nprogram analysis.\n\nFor example:\n\n\tfor i, v := range s {\n\t\tgo func() {\n\t\t\tprintln(i, v) // not what you might expect\n\t\t}()\n\t}\n\nSee: https://golang.org/doc/go_faq.html#closures_and_goroutines",
                  "default": true
                },
                "lostcancel": {
                  "type": "boolean",
                  "markdownDescription": "check cancel func returned by context.WithCancel is called\n\nThe cancellation function returned by context.WithCancel, WithTimeout,\nand WithDeadline must be called or the new context will remain live\nuntil its parent context is cancelled.\n(The background context is never cancelled.)",
                  "default": true
                },
                "nilfunc": {
                  "type": "boolean",
                  "markdownDescription": "check for useless comparisons between functions and nil\n\nA useless comparison is one like f == nil as opposed to f() == nil.",
                  "default": true
                },
                "nilness": {
                  "type": "boolean",
                  "markdownDescription": "check for redundant or impossible nil comparisons\n\nThe nilness checker inspects the control-flow graph of each function in\na package and reports nil pointer dereferences, degenerate nil\npointers, and panics with nil values. A degenerate comparison is of the form\nx==nil or x!=nil where x is statically known to be nil or non-nil. These are\noften a mistake, especially in control flow related to errors. Panics with nil\nvalues are checked because they are not detectable by\n\n\tif r := recover(); r != nil {\n\nThis check reports conditions such as:\n\n\tif f == nil { // impossible condition (f is a function)\n\t}\n\nand:\n\n\tp := &v\n\t...\n\tif p != nil { // tautological condition\n\t}\n\nand:\n\n\tif p == nil {\n\t\tprint(*p) // nil dereference\n\t}\n\nand:\n\n\tif p == nil {\n\t\tpanic(p)\n\t}\n",
                  "default": false
                },
                "nonewvars": {
                  "type": "boolean",
                  "markdownDescription": "suggested fixes for \"no new vars on left side of :=\"\n\nThis checker provides suggested fixes for type errors of the\ntype \"no new vars on left side of :=\". For example:\n\tz := 1\n\tz := 2\nwill turn into\n\tz := 1\n\tz = 2\n",
                  "default": true
                },
                "noresultvalues": {
                  "type": "boolean",
                  "markdownDescription": "suggested fixes for unexpected return values\n\nThis checker provides suggested fixes for type errors of the\ntype \"no result values expected\" or \"too many return values\".\nFor example:\n\tfunc z() { return nil }\nwill turn into\n\tfunc z() { return }\n",
                  "default": true
                },
                "printf": {
                  "type": "boolean",
                  "markdownDescription": "check consistency of Printf format strings and arguments\n\nThe check applies to known functions (for example, those in package fmt)\nas well as any detected wrappers of known functions.\n\nA function that wants to avail itself of printf checking but is not\nfound by this analyzer's heuristics (for example, due to use of\ndynamic calls) can insert a bogus call:\n\n\tif false {\n\t\t_ = fmt.Sprintf(format, args...) // enable printf checking\n\t}\n\nThe -funcs flag specifies a comma-separated list of names of additional\nknown formatting functions or methods. If the name contains a period,\nit must denote a specific function using one of the following forms:\n\n\tdir/pkg.Function\n\tdir/pkg.Type.Method\n\t(*dir/pkg.Type).Method\n\nOtherwise the name is interpreted as a case-insensitive unqualified\nidentifier such as \"errorf\". Either way, if a listed name ends in f, the\nfunction is assumed to be Printf-like, taking a format string before the\nargument list. Otherwise it is assumed to be Print-like, taking a list\nof arguments with no format string.\n",
                  "default": true
                },
                "shadow": {
                  "type": "boolean",
                  "markdownDescription": "check for possible unintended shadowing of variables\n\nThis analyzer check for shadowed variables.\nA shadowed variable is a variable declared in an inner scope\nwith the same name and type as a variable in an outer scope,\nand where the outer variable is mentioned after the inner one\nis declared.\n\n(This definition can be refined; the module generates too many\nfalse positives and is not yet enabled by default.)\n\nFor example:\n\n\tfunc BadRead(f *os.File, buf []byte) error {\n\t\tvar err error\n\t\tfor {\n\t\t\tn, err := f.Read(buf) // shadows the function variable 'err'\n\t\t\tif err != nil {\n\t\t\t\tbreak // causes return of wrong value\n\t\t\t}\n\t\t\tfoo(buf)\n\t\t}\n\t\treturn err\n\t}\n",
                  "default": false
                },
                "shift": {
                  "type": "boolean",
                  "markdownDescription": "check for shifts that equal or exceed the width of the integer",
                  "default": true
                },
                "simplifycompositelit": {
                  "type": "boolean",
                  "markdownDescription": "check for composite literal simplifications\n\nAn array, slice, or map composite literal of the form:\n\t[]T{T{}, T{}}\nwill be simplified to:\n\t[]T{{}, {}}\n\nThis is one of the simplifications that \"gofmt -s\" applies.",
                  "default": true
                },
                "simplifyrange": {
                  "type": "boolean",
                  "markdownDescription": "check for range statement simplifications\n\nA range of the form:\n\tfor x, _ = range v {...}\nwill be simplified to:\n\tfor x = range v {...}\n\nA range of the form:\n\tfor _ = range v {...}\nwill be simplified to:\n\tfor range v {...}\n\nThis is one of the simplifications that \"gofmt -s\" applies.",
                  "default": true
                },
                "simplifyslice": {
                  "type": "boolean",
                  "markdownDescription": "check for slice simplifications\n\nA slice expression of the form:\n\ts[a:len(s)]\nwill be simplified to:\n\ts[a:]\n\nThis is one of the simplifications that \"gofmt -s\" applies.",
                  "default": true
                },
                "sortslice": {
                  "type": "boolean",
                  "markdownDescription": "check the argument type of sort.Slice\n\nsort.Slice requires an argument of a slice type. Check that\nthe interface{} value passed to sort.Slice is actually a slice.",
                  "default": true
                },
                "stdmethods": {
                  "type": "boolean",
                  "markdownDescription": "check signature of methods of well-known interfaces\n\nSometimes a type may be intended to satisfy an interface but may fail to\ndo so because of a mistake in its method signature.\nFor example, the result of this WriteTo method should be (int64, error),\nnot error, to satisfy io.WriterTo:\n\n\ttype myWriterTo struct{...}\n        func (myWriterTo) WriteTo(w io.Writer) error { ... }\n\nThis check ensures that each method whose name matches one of several\nwell-known interface methods from the standard library has the correct\nsignature for that interface.\n\nChecked method names include:\n\tFormat GobEncode GobDecode MarshalJSON MarshalXML\n\tPeek ReadByte ReadFrom ReadRune Scan Seek\n\tUnmarshalJSON UnreadByte UnreadRune WriteByte\n\tWriteTo\n",
                  "default": true
                },
                "stringintconv": {
                  "type": "boolean",
                  "markdownDescription": "check for string(int) conversions\n\nThis checker flags conversions of the form string(x) where x is an integer\n(but not byte or rune) type. Such conversions are discouraged because they\nreturn the UTF-8 representation of the Unicode code point x, and not a decimal\nstring representation of x as one might expect. Furthermore, if x denotes an\ninvalid code point, the conversion cannot be statically rejected.\n\nFor conversions that intend on using the code point, consider replacing them\nwith string(rune(x)). Otherwise, strconv.Itoa and its equivalents return the\nstring representation of the value in the desired base.\n",
                  "default": true
                },
                "structtag": {
                  "type": "boolean",
                  "markdownDescription": "check that struct field tags conform to reflect.StructTag.Get\n\nAlso report certain struct tags (json, xml) used with unexported fields.",
                  "default": true
                },
                "stubmethods": {
                  "type": "boolean",
                  "markdownDescription": "stub methods analyzer\n\nThis analyzer generates method stubs for concrete types\nin order to implement a target interface",
                  "default": true
                },
                "testinggoroutine": {
                  "type": "boolean",
                  "markdownDescription": "report calls to (*testing.T).Fatal from goroutines started by a test.\n\nFunctions that abruptly terminate a test, such as the Fatal, Fatalf, FailNow, and\nSkip{,f,Now} methods of *testing.T, must be called from the test goroutine itself.\nThis checker detects calls to these functions that occur within a goroutine\nstarted by the test. For example:\n\nfunc TestFoo(t *testing.T) {\n    go func() {\n        t.Fatal(\"oops\") // error: (*T).Fatal called from non-test goroutine\n    }()\n}\n",
                  "default": true
                },
                "tests": {
                  "type": "boolean",
                  "markdownDescription": "check for common mistaken usages of tests and examples\n\nThe tests checker walks Test, Benchmark and Example functions checking\nmalformed names, wrong signatures and examples documenting non-existent\nidentifiers.\n\nPlease see the documentation for package testing in golang.org/pkg/testing\nfor the conventions that are enforced for Tests, Benchmarks, and Examples.",
                  "default": true
                },
                "undeclaredname": {
                  "type": "boolean",
                  "markdownDescription": "suggested fixes for \"undeclared name: <>\"\n\nThis checker provides suggested fixes for type errors of the\ntype \"undeclared name: <>\". It will either insert a new statement,\nsuch as:\n\n\"<> := \"\n\nor a new function declaration, such as:\n\nfunc <>(inferred parameters) {\n\tpanic(\"implement me!\")\n}\n",
                  "default": true
                },
                "unmarshal": {
                  "type": "boolean",
                  "markdownDescription": "report passing non-pointer or non-interface values to unmarshal\n\nThe unmarshal analysis reports calls to functions such as json.Unmarshal\nin which the argument type is not a pointer or an interface.",
                  "default": true
                },
                "unreachable": {
                  "type": "boolean",
                  "markdownDescription": "check for unreachable code\n\nThe unreachable analyzer finds statements that execution can never reach\nbecause they are preceded by an return statement, a call to panic, an\ninfinite loop, or similar constructs.",
                  "default": true
                },
                "unsafeptr": {
                  "type": "boolean",
                  "markdownDescription": "check for invalid conversions of uintptr to unsafe.Pointer\n\nThe unsafeptr analyzer reports likely incorrect uses of unsafe.Pointer\nto convert integers to pointers. A conversion from uintptr to\nunsafe.Pointer is invalid if it implies that there is a uintptr-typed\nword in memory that holds a pointer value, because that word will be\ninvisible to stack copying and to the garbage collector.",
                  "default": true
                },
                "unusedparams": {
                  "type": "boolean",
                  "markdownDescription": "check for unused parameters of functions\n\nThe unusedparams analyzer checks functions to see if there are\nany parameters that are not being used.\n\nTo reduce false positives it ignores:\n- methods\n- parameters that do not have a name or are underscored\n- functions in test files\n- functions with empty bodies or those with just a return stmt",
                  "default": false
                },
                "unusedresult": {
                  "type": "boolean",
                  "markdownDescription": "check for unused results of calls to some functions\n\nSome functions like fmt.Errorf return a result and have no side effects,\nso it is always a mistake to discard the result. This analyzer reports\ncalls to certain functions in which the result of the call is ignored.\n\nThe set of functions may be controlled using flags.",
                  "default": true
                },
                "unusedwrite": {
                  "type": "boolean",
                  "markdownDescription": "checks for unused writes\n\nThe analyzer reports instances of writes to struct fields and\narrays that are never read. Specifically, when a struct object\nor an array is copied, its elements are copied implicitly by\nthe compiler, and any element write to this copy does nothing\nwith the original object.\n\nFor example:\n\n\ttype T struct { x int }\n\tfunc f(input []T) {\n\t\tfor i, v := range input {  // v is a copy\n\t\t\tv.x = i  // unused write to field x\n\t\t}\n\t}\n\nAnother example is about non-pointer receiver:\n\n\ttype T struct { x int }\n\tfunc (t T) f() {  // t is a copy\n\t\tt.x = i  // unused write to field x\n\t}\n",
                  "default": false
                },
                "useany": {
                  "type": "boolean",
                  "markdownDescription": "check for constraints that could be simplified to \"any\"",
                  "default": false
                }
              }
            },
            "ui.diagnostic.annotations": {
              "type": "object",
              "markdownDescription": "(Experimental) annotations specifies the various kinds of optimization diagnostics\nthat should be reported by the gc_details command.\n",
              "scope": "resource",
              "properties": {
                "bounds": {
                  "type": "boolean",
                  "markdownDescription": "`\"bounds\"` controls bounds checking diagnostics.\n",
                  "default": true
                },
                "escape": {
                  "type": "boolean",
                  "markdownDescription": "`\"escape\"` controls diagnostics about escape choices.\n",
                  "default": true
                },
                "inline": {
                  "type": "boolean",
                  "markdownDescription": "`\"inline\"` controls diagnostics about inlining choices.\n",
                  "default": true
                },
                "nil": {
                  "type": "boolean",
                  "markdownDescription": "`\"nil\"` controls nil checks.\n",
                  "default": true
                }
              }
            },
            "ui.diagnostic.diagnosticsDelay": {
              "type": "string",
              "markdownDescription": "(Advanced) diagnosticsDelay controls the amount of time that gopls waits\nafter the most recent file modification before computing deep diagnostics.\nSimple diagnostics (parsing and type-checking) are always run immediately\non recently modified packages.\n\nThis option must be set to a valid duration string, for example `\"250ms\"`.\n",
              "default": "250ms",
              "scope": "resource"
            },
            "ui.diagnostic.experimentalWatchedFileDelay": {
              "type": "string",
              "markdownDescription": "(Experimental) experimentalWatchedFileDelay controls the amount of time that gopls waits\nfor additional workspace/didChangeWatchedFiles notifications to arrive,\nbefore processing all such notifications in a single batch. This is\nintended for use by LSP clients that don't support their own batching of\nfile system notifications.\n\nThis option must be set to a valid duration string, for example `\"100ms\"`.\n",
              "default": "0s",
              "scope": "resource"
            },
            "ui.diagnostic.staticcheck": {
              "type": "boolean",
              "markdownDescription": "(Experimental) staticcheck enables additional analyses from staticcheck.io.\n",
              "default": false,
              "scope": "resource"
            },
            "ui.documentation.hoverKind": {
              "type": "string",
              "markdownDescription": "hoverKind controls the information that appears in the hover text.\nSingleLine and Structured are intended for use only by authors of editor plugins.\n",
              "enum": [
                "FullDocumentation",
                "NoDocumentation",
                "SingleLine",
                "Structured",
                "SynopsisDocumentation"
              ],
              "markdownEnumDescriptions": [
                "",
                "",
                "",
                "`\"Structured\"` is an experimental setting that returns a structured hover format.\nThis format separates the signature from the documentation, so that the client\ncan do more manipulation of these fields.\n\nThis should only be used by clients that support this behavior.\n",
                ""
              ],
              "default": "FullDocumentation",
              "scope": "resource"
            },
            "ui.documentation.linkTarget": {
              "type": "string",
              "markdownDescription": "linkTarget controls where documentation links go.\nIt might be one of:\n\n* `\"godoc.org\"`\n* `\"pkg.go.dev\"`\n\nIf company chooses to use its own `godoc.org`, its address can be used as well.\n",
              "default": "pkg.go.dev",
              "scope": "resource"
            },
            "ui.documentation.linksInHover": {
              "type": "boolean",
              "markdownDescription": "linksInHover toggles the presence of links to documentation in hover.\n",
              "default": true,
              "scope": "resource"
            },
            "ui.navigation.importShortcut": {
              "type": "string",
              "markdownDescription": "importShortcut specifies whether import statements should link to\ndocumentation or go to definitions.\n",
              "enum": [
                "Both",
                "Definition",
                "Link"
              ],
              "markdownEnumDescriptions": [
                "",
                "",
                ""
              ],
              "default": "Both",
              "scope": "resource"
            },
            "ui.navigation.symbolMatcher": {
              "type": "string",
              "markdownDescription": "(Advanced) symbolMatcher sets the algorithm that is used when finding workspace symbols.\n",
              "enum": [
                "CaseInsensitive",
                "CaseSensitive",
                "FastFuzzy",
                "Fuzzy"
              ],
              "markdownEnumDescriptions": [
                "",
                "",
                "",
                ""
              ],
              "default": "FastFuzzy",
              "scope": "resource"
            },
            "ui.navigation.symbolStyle": {
              "type": "string",
              "markdownDescription": "(Advanced) symbolStyle controls how symbols are qualified in symbol responses.\n\nExample Usage:\n\n```json5\n\"gopls\": {\n...\n  \"symbolStyle\": \"Dynamic\",\n...\n}\n```\n",
              "enum": [
                "Dynamic",
                "Full",
                "Package"
              ],
              "markdownEnumDescriptions": [
                "`\"Dynamic\"` uses whichever qualifier results in the highest scoring\nmatch for the given symbol query. Here a \"qualifier\" is any \"/\" or \".\"\ndelimited suffix of the fully qualified symbol. i.e. \"to/pkg.Foo.Field\" or\njust \"Foo.Field\".\n",
                "`\"Full\"` is fully qualified symbols, i.e.\n\"path/to/pkg.Foo.Field\".\n",
                "`\"Package\"` is package qualified symbols i.e.\n\"pkg.Foo.Field\".\n"
              ],
              "default": "Dynamic",
              "scope": "resource"
            },
            "ui.semanticTokens": {
              "type": "boolean",
              "markdownDescription": "(Experimental) semanticTokens controls whether the LSP server will send\nsemantic tokens to the client.\n",
              "default": false,
              "scope": "resource"
            },
            "verboseOutput": {
              "type": "boolean",
              "markdownDescription": "(For Debugging) verboseOutput enables additional debug logging.\n",
              "default": false,
              "scope": "resource"
            }
          }
        }
      }
    },
    "menus": {
      "commandPalette": [
        {
          "command": "go.test.refresh",
          "when": "false"
        },
        {
          "command": "go.test.showProfiles",
          "when": "false"
        },
        {
          "command": "go.test.captureProfile",
          "when": "false"
        },
        {
          "command": "go.test.deleteProfile",
          "when": "false"
        },
        {
          "command": "go.explorer.refresh",
          "when": "false"
        },
        {
          "command": "go.explorer.open",
          "when": "false"
        }
      ],
      "editor/context": [
        {
          "when": "editorTextFocus && config.go.editorContextMenuCommands.toggleTestFile && resourceLangId == go",
          "command": "go.toggle.test.file",
          "group": "Go group 1"
        },
        {
          "when": "editorTextFocus && config.go.editorContextMenuCommands.addTags && resourceLangId == go",
          "command": "go.add.tags",
          "group": "Go group 1"
        },
        {
          "when": "editorTextFocus && config.go.editorContextMenuCommands.removeTags && resourceLangId == go",
          "command": "go.remove.tags",
          "group": "Go group 1"
        },
        {
          "when": "editorTextFocus && config.go.editorContextMenuCommands.fillStruct && resourceLangId == go",
          "command": "go.fill.struct",
          "group": "Go group 1"
        },
        {
          "when": "editorTextFocus && config.go.editorContextMenuCommands.testAtCursor && resourceLangId == go",
          "command": "go.test.cursor",
          "group": "Go group 1"
        },
        {
          "when": "editorTextFocus && config.go.editorContextMenuCommands.benchmarkAtCursor && resourceLangId == go",
          "command": "go.benchmark.cursor",
          "group": "Go group 1"
        },
        {
          "when": "editorTextFocus && config.go.editorContextMenuCommands.debugTestAtCursor && resourceLangId == go",
          "command": "go.debug.cursor",
          "group": "Go group 1"
        },
        {
          "when": "editorTextFocus && config.go.editorContextMenuCommands.testFile && resourceLangId == go",
          "command": "go.test.file",
          "group": "Go group 1"
        },
        {
          "when": "editorTextFocus && config.go.editorContextMenuCommands.testPackage && resourceLangId == go",
          "command": "go.test.package",
          "group": "Go group 1"
        },
        {
          "when": "editorTextFocus && config.go.editorContextMenuCommands.generateTestForFunction && resourceLangId == go",
          "command": "go.test.generate.function",
          "group": "Go group 1"
        },
        {
          "when": "editorTextFocus && config.go.editorContextMenuCommands.generateTestForFile && resourceLangId == go",
          "command": "go.test.generate.file",
          "group": "Go group 1"
        },
        {
          "when": "editorTextFocus && config.go.editorContextMenuCommands.generateTestForPackage && resourceLangId == go",
          "command": "go.test.generate.package",
          "group": "Go group 1"
        },
        {
          "when": "editorTextFocus && config.go.editorContextMenuCommands.addImport && resourceLangId == go",
          "command": "go.import.add",
          "group": "Go group 1"
        },
        {
          "when": "editorTextFocus && config.go.editorContextMenuCommands.testCoverage && resourceLangId == go",
          "command": "go.test.coverage",
          "group": "Go group 1"
        },
        {
          "when": "editorTextFocus && config.go.editorContextMenuCommands.playground && resourceLangId == go",
          "command": "go.playground",
          "group": "Go group 1"
        },
        {
          "when": "editorTextFocus && resourceLangId == go",
          "command": "go.show.commands",
          "group": "Go group 2"
        }
      ],
      "testing/item/context": [
        {
          "command": "go.test.refresh",
          "when": "testId in go.tests",
          "group": "inline"
        },
        {
          "command": "go.test.showProfiles",
          "when": "testId in go.profiledTests",
          "group": "profile"
        },
        {
          "command": "go.test.captureProfile",
          "when": "testId in go.tests && testId =~ /\\?(test|benchmark)/",
          "group": "profile"
        }
      ],
      "view/title": [
        {
          "command": "go.explorer.refresh",
          "when": "view == go.explorer",
          "group": "navigation"
        }
      ],
      "view/item/context": [
        {
          "command": "go.test.deleteProfile",
          "when": "viewItem == go:test:file"
        },
        {
          "command": "go.explorer.open",
          "when": "viewItem == go:explorer:envfile",
          "group": "inline"
        },
        {
          "command": "go.workspace.editEnv",
          "when": "viewItem =~ /(go:explorer:envtree|go:explorer:envitem)/ && workspaceFolderCount > 0",
          "group": "inline"
        },
        {
          "command": "go.workspace.resetEnv",
          "when": "viewItem =~ /go:explorer:env/ && workspaceFolderCount > 0"
        }
      ]
    },
    "views": {
      "explorer": [
        {
          "id": "go.explorer",
          "name": "go",
          "icon": "media/go-logo-white.svg",
          "when": "go.showExplorer"
        }
      ],
      "test": [
        {
          "id": "go.test.profile",
          "name": "Profiles",
          "contextualTitle": "Go",
          "icon": "$(graph)",
          "when": "go.hasProfiles"
        }
      ]
    },
    "customEditors": [
      {
        "viewType": "vulncheck.view",
        "displayName": "Vulnerability Report",
        "selector": [
          {
            "filenamePattern": "*.vulncheck.json"
          }
        ]
      }
    ]
  }
}<|MERGE_RESOLUTION|>--- conflicted
+++ resolved
@@ -1,12 +1,8 @@
 {
   "name": "go",
   "displayName": "Go",
-<<<<<<< HEAD
-  "version": "0.34.1",
-=======
-  "version": "0.35.0-dev",
+  "version": "0.35.0",
   "preview": true,
->>>>>>> d67af7f9
   "publisher": "golang",
   "description": "Rich Go language support for Visual Studio Code",
   "author": {
