--- conflicted
+++ resolved
@@ -1,12 +1,7 @@
 {
   "name": "go",
   "displayName": "Go",
-<<<<<<< HEAD
-  "version": "0.28.1",
-=======
-  "version": "0.29.0-dev",
-  "preview": true,
->>>>>>> 5bbdabb3
+  "version": "0.29.0",
   "publisher": "golang",
   "description": "Rich Go language support for Visual Studio Code",
   "author": {
