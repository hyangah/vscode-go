/* eslint-disable @typescript-eslint/no-explicit-any */
/*---------------------------------------------------------
 * Copyright 2021 The Go Authors. All rights reserved.
 * Licensed under the MIT License. See LICENSE in the project root for license information.
 *--------------------------------------------------------*/

'use strict';

import vscode = require('vscode');
import { getGoConfig } from './config';
import { daysBetween, flushSurveyConfig, getStateConfig, minutesBetween, timeMinute } from './goSurvey';
<<<<<<< HEAD
=======
import { GoExtensionContext } from './context';
>>>>>>> 8032cf17
import { getGoVersion } from './util';

// Start and end dates of the survey.
export const startDate = new Date('May 31 2022 00:00:00 GMT');
export const endDate = new Date('June 21 2022 00:00:00 GMT');

// DeveloperSurveyConfig is the set of global properties used to determine if
// we should prompt a user to take the gopls survey.
export interface DeveloperSurveyConfig {
	// prompt is true if the user can be prompted to take the survey.
	// It is false if the user has responded "Never" to the prompt.
	prompt?: boolean;

	// datePromptComputed is the date on which the value of the prompt field
	// was set. It is usually the same as lastDatePrompted, but not
	// necessarily.
	datePromptComputed?: Date;

	// lastDatePrompted is the most recent date that the user has been prompted.
	lastDatePrompted?: Date;

	// lastDateAccepted is the most recent date that the user responded "Yes"
	// to the survey prompt. The user need not have completed the survey.
	lastDateAccepted?: Date;
}

export function maybePromptForDeveloperSurvey(goCtx: GoExtensionContext) {
	// First, check the value of the 'go.survey.prompt' setting to see
	// if the user has opted out of all survey prompts.
	const goConfig = getGoConfig();
	if (goConfig.get('survey.prompt') === false) {
		return;
	}
	const now = new Date();
	let cfg = shouldPromptForSurvey(now, getDeveloperSurveyConfig());
	if (!cfg) {
		return;
	}
	if (!cfg.prompt) {
		return;
	}
	const callback = async () => {
		const currentTime = new Date();
		const { lastUserAction = new Date() } = goCtx;
		// Make sure the user has been idle for at least a minute.
		if (minutesBetween(lastUserAction, currentTime) < 1) {
			setTimeout(callback, 5 * timeMinute);
			return;
		}
		cfg = await promptForDeveloperSurvey(cfg ?? {}, now);
		if (cfg) {
			flushSurveyConfig(developerSurveyConfig, cfg);
		}
	};
	callback();
}

// shouldPromptForSurvey decides if we should prompt the given user to take the
// survey. It returns the DeveloperSurveyConfig if we should prompt, and
// undefined if we should not prompt.
export function shouldPromptForSurvey(now: Date, cfg: DeveloperSurveyConfig): DeveloperSurveyConfig | undefined {
	// TODO(rstambler): Merge checks for surveys into a setting.

	// Don't prompt if the survey hasn't started or is over.
	if (!inDateRange(startDate, endDate, now)) {
		return;
	}

	// Reset the values if we're outside of the previous survey period.
	if (cfg.datePromptComputed && !inDateRange(startDate, endDate, cfg.datePromptComputed)) {
		cfg = {};
	}
	// If the prompt value is undefined, then this is the first activation
	// for this survey period, so decide if we should prompt the user. This
	// is done by generating a random number in the range [0, 1) and checking
	// if it is < probability.
	if (cfg.prompt === undefined) {
		const probability = 0.1;
		cfg.datePromptComputed = now;
		cfg.prompt = Math.random() < probability;
	}
	flushSurveyConfig(developerSurveyConfig, cfg);
	if (!cfg.prompt) {
		return;
	}

	// Check if the user has taken the survey in the current survey period.
	// Don't prompt them if they have.
	if (cfg.lastDateAccepted) {
		if (inDateRange(startDate, endDate, cfg.lastDateAccepted)) {
			return;
		}
	}

	// Check if the user has been prompted for the survey in the last 5 days.
	// Don't prompt them if they have been.
	if (cfg.lastDatePrompted) {
		const daysSinceLastPrompt = daysBetween(now, cfg.lastDatePrompted);
		// Don't prompt twice on the same day, even if it's the last day of the
		// survey.
		if (daysSinceLastPrompt < 1) {
			return;
		}
		// If the survey will end in 5 days, prompt on the next day.
		// Otherwise, wait for 5 days.
		if (daysBetween(now, endDate) > 5) {
			return;
		}
	}
	return cfg;
}

export async function promptForDeveloperSurvey(cfg: DeveloperSurveyConfig, now: Date): Promise<DeveloperSurveyConfig> {
	const selected = await vscode.window.showInformationMessage(
		// TODO(rstambler): Figure out how to phrase this.
		`Looks like you are coding in Go! Would you like to help ensure that Go is meeting your needs
by participating in this 10-minute survey before ${endDate.toDateString()}?`,
		'Yes',
		'Remind me later',
		'Never'
	);

	// Update the time last asked.
	cfg.lastDatePrompted = now;
	cfg.datePromptComputed = now;

	switch (selected) {
		case 'Yes':
			{
				cfg.lastDateAccepted = now;
				cfg.prompt = true;
				const goV = await getGoVersion();
				const goVersion = goV ? goV.format(true) : 'na';
				const useGopls = getGoConfig()?.get('useLanguageServer') === true ? 'true' : 'false';
				const surveyURL = `https://google.qualtrics.com/jfe/form/SV_7O3x4IZKiUn0QCO?s=p&go=${goVersion}&gopls=${useGopls}`;
				await vscode.env.openExternal(vscode.Uri.parse(surveyURL));
			}
			break;
		case 'Remind me later':
			cfg.prompt = true;

			vscode.window.showInformationMessage("No problem! We'll ask you again another time.");
			break;
		case 'Never': {
			cfg.prompt = false;

			const selected = await vscode.window.showInformationMessage(
				`No problem! We won't ask again.
If you'd like to opt-out of all survey prompts, you can set 'go.survey.prompt' to false.`,
				'Open Settings'
			);
			switch (selected) {
				case 'Open Settings':
					vscode.commands.executeCommand('workbench.action.openSettings', 'go.survey.prompt');
					break;
				default:
					break;
			}
			break;
		}
		default:
			// If the user closes the prompt without making a selection, treat it
			// like a "Not now" response.
			cfg.prompt = true;

			break;
	}
	return cfg;
}

export const developerSurveyConfig = 'developerSurveyConfig';

export function getDeveloperSurveyConfig(): DeveloperSurveyConfig {
	return getStateConfig(developerSurveyConfig) as DeveloperSurveyConfig;
}

// Assumes that end > start.
export function inDateRange(start: Date, end: Date, date: Date): boolean {
	// date is before the start time.
	if (date.getTime() - start.getTime() < 0) {
		return false;
	}
	// end is before the date.
	if (end.getTime() - date.getTime() < 0) {
		return false;
	}
	return true;
}<|MERGE_RESOLUTION|>--- conflicted
+++ resolved
@@ -9,10 +9,7 @@
 import vscode = require('vscode');
 import { getGoConfig } from './config';
 import { daysBetween, flushSurveyConfig, getStateConfig, minutesBetween, timeMinute } from './goSurvey';
-<<<<<<< HEAD
-=======
 import { GoExtensionContext } from './context';
->>>>>>> 8032cf17
 import { getGoVersion } from './util';
 
 // Start and end dates of the survey.
