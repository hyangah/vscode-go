/*---------------------------------------------------------
 * Copyright (C) Microsoft Corporation. All rights reserved.
 * Licensed under the MIT License. See LICENSE in the project root for license information.
 *--------------------------------------------------------*/

'use strict';

import cp = require('child_process');
import fs = require('fs');
import moment = require('moment');
import path = require('path');
import semver = require('semver');
import util = require('util');
import { goLiveErrorsEnabled } from './goLiveErrors';
import { getBinPath, getGoConfig, GoVersion } from './util';

export interface Tool {
	name: string;
	importPath: string;
	isImportant: boolean;
	description: string;

	// latestVersion and latestVersionTimestamp are hardcoded default values
	// for the last known version of the given tool. We also hardcode values
	// for the latest known pre-release of the tool for the Nightly extension.
	latestVersion?: semver.SemVer;
	latestVersionTimestamp?: moment.Moment;
	latestPrereleaseVersion?: semver.SemVer;
	latestPrereleaseVersionTimestamp?: moment.Moment;

	// minimumGoVersion and maximumGoVersion set the range for the versions of
	// Go with which this tool can be used.
	minimumGoVersion?: semver.SemVer;
	maximumGoVersion?: semver.SemVer;

	// close performs any shutdown tasks that a tool must execute before a new
	// version is installed. It returns a string containing an error message on
	// failure.
	close?: (env: NodeJS.Dict<string>) => Promise<string>;
}

/**
 * ToolAtVersion is a Tool at a specific version.
 * Lack of version implies the latest version.
 */
export interface ToolAtVersion extends Tool {
	version?: semver.SemVer;
}

/**
 * Returns the import path for a given tool, at a given Go version.
 * @param tool 		Object of type `Tool` for the Go tool.
 * @param goVersion The current Go version.
 */
export function getImportPath(tool: Tool, goVersion: GoVersion): string {
	// For older versions of Go, install the older version of gocode.
	if (tool.name === 'gocode' && goVersion.lt('1.10')) {
		return 'github.com/nsf/gocode';
	}
	return tool.importPath;
}

export function getImportPathWithVersion(tool: Tool, version: semver.SemVer, goVersion: GoVersion): string {
	const importPath = getImportPath(tool, goVersion);
	if (version) {
		return importPath + '@v' + version;
	}
	return importPath;
}
/**
 * Returns boolean denoting if the import path for the given tool ends with `/...`
 * and if the version of Go supports installing wildcard paths in module mode.
 * @param tool  	Object of type `Tool` for the Go tool.
 * @param goVersion The current Go version.
 */
export function disableModulesForWildcard(tool: Tool, goVersion: GoVersion): boolean {
	const importPath = getImportPath(tool, goVersion);
	const isWildcard = importPath.endsWith('...');

	// Only Go >= 1.13 supports installing wildcards in module mode.
	return isWildcard && goVersion.lt('1.13');
}

export function containsTool(tools: Tool[], tool: Tool): boolean {
	return tools.indexOf(tool) > -1;
}

export function containsString(tools: Tool[], toolName: string): boolean {
	return tools.some((tool) => tool.name === toolName);
}

export function getTool(name: string): Tool {
	return allToolsInformation[name];
}

export function getToolAtVersion(name: string, version?: semver.SemVer): ToolAtVersion {
	return { ...allToolsInformation[name], version };
}

// hasModSuffix returns true if the given tool has a different, module-specific
// name to avoid conflicts.
export function hasModSuffix(tool: Tool): boolean {
	return tool.name.endsWith('-gomod');
}

export function isGocode(tool: Tool): boolean {
	return tool.name === 'gocode' || tool.name === 'gocode-gomod';
}

export function getConfiguredTools(goVersion: GoVersion): Tool[] {
	const tools: Tool[] = [];
	function maybeAddTool(name: string) {
		const tool = allToolsInformation[name];
		if (tool) {
			tools.push(tool);
		}
	}

	// Start with default tools that should always be installed.
	for (const name of [
		'gocode',
		'gopkgs',
		'go-outline',
		'go-symbols',
		'guru',
		'gorename',
		'gotests',
		'gomodifytags',
		'impl',
		'fillstruct',
		'goplay',
		'godoctor'
	]) {
		maybeAddTool(name);
	}

	// Check if the system supports dlv, i.e. is 64-bit.
	// There doesn't seem to be a good way to check if the mips and s390
	// families are 64-bit, so just try to install it and hope for the best.
	if (process.arch.match(/^(arm64|mips|mipsel|ppc64|s390|s390x|x64)$/)) {
		maybeAddTool('dlv');
	}

	// gocode-gomod needed in go 1.11 & higher
	if (goVersion.gt('1.10')) {
		maybeAddTool('gocode-gomod');
	}

	const goConfig = getGoConfig();

	// Add the doc/def tool that was chosen by the user.
	switch (goConfig['docsTool']) {
		case 'godoc':
			maybeAddTool('godef');
			break;
		default:
			maybeAddTool(goConfig['docsTool']);
			break;
	}

	// Add the format tool that was chosen by the user.
	maybeAddTool(goConfig['formatTool']);

	// Add the linter that was chosen by the user.
	maybeAddTool(goConfig['lintTool']);

	// Add the language server for Go versions > 1.10 if user has choosen to do so.
	if (goConfig['useLanguageServer'] && goVersion.gt('1.10')) {
		maybeAddTool('gopls');
	}

	if (goLiveErrorsEnabled()) {
		maybeAddTool('gotype-live');
	}

	return tools;
}

export const allToolsInformation: { [key: string]: Tool } = {
	'gocode': {
		name: 'gocode',
		importPath: 'github.com/mdempsky/gocode',
		isImportant: true,
		description: 'Auto-completion, does not work with modules',
		close: async (env: NodeJS.Dict<string>): Promise<string> => {
			const toolBinPath = getBinPath('gocode');
			if (!path.isAbsolute(toolBinPath)) {
				return '';
			}
			try {
				const execFile = util.promisify(cp.execFile);
				const { stderr } = await execFile(toolBinPath, ['close'], {env, timeout: 10000});  // give 10sec.
				if (stderr.indexOf(`rpc: can't find service Server.`) > -1) {
					return `Installing gocode aborted as existing process cannot be closed. Please kill the running process for gocode and try again.`;
				}
			} catch (err) {
				// This may fail if gocode isn't already running.
<<<<<<< HEAD
=======
				console.log(`gocode close failed: ${err}`);
>>>>>>> 8aab1a28
			}
			return '';
		},
	},
	'gocode-gomod': {
		name: 'gocode-gomod',
		importPath: 'github.com/stamblerre/gocode',
		isImportant: true,
		description: 'Auto-completion, works with modules',
		minimumGoVersion: semver.coerce('1.11'),
	},
	'gopkgs': {
		name: 'gopkgs',
		importPath: 'github.com/uudashr/gopkgs/v2/cmd/gopkgs',
		isImportant: true,
		description: 'Auto-completion of unimported packages & Add Import feature'
	},
	'go-outline': {
		name: 'go-outline',
		importPath: 'github.com/ramya-rao-a/go-outline',
		isImportant: true,
		description: 'Go to symbol in file'
	},
	'go-symbols': {
		name: 'go-symbols',
		importPath: 'github.com/acroca/go-symbols',
		isImportant: false,
		description: 'Go to symbol in workspace'
	},
	'guru': {
		name: 'guru',
		importPath: 'golang.org/x/tools/cmd/guru',
		isImportant: false,
		description: 'Find all references and Go to implementation of symbols'
	},
	'gorename': {
		name: 'gorename',
		importPath: 'golang.org/x/tools/cmd/gorename',
		isImportant: false,
		description: 'Rename symbols'
	},
	'gomodifytags': {
		name: 'gomodifytags',
		importPath: 'github.com/fatih/gomodifytags',
		isImportant: false,
		description: 'Modify tags on structs'
	},
	'goplay': {
		name: 'goplay',
		importPath: 'github.com/haya14busa/goplay/cmd/goplay',
		isImportant: false,
		description: 'The Go playground'
	},
	'impl': {
		name: 'impl',
		importPath: 'github.com/josharian/impl',
		isImportant: false,
		description: 'Stubs for interfaces'
	},
	'gotype-live': {
		name: 'gotype-live',
		importPath: 'github.com/tylerb/gotype-live',
		isImportant: false,
		description: 'Show errors as you type'
	},
	'godef': {
		name: 'godef',
		importPath: 'github.com/rogpeppe/godef',
		isImportant: true,
		description: 'Go to definition'
	},
	'gogetdoc': {
		name: 'gogetdoc',
		importPath: 'github.com/zmb3/gogetdoc',
		isImportant: true,
		description: 'Go to definition & text shown on hover'
	},
	'goimports': {
		name: 'goimports',
		importPath: 'golang.org/x/tools/cmd/goimports',
		isImportant: true,
		description: 'Formatter'
	},
	'goreturns': {
		name: 'goreturns',
		importPath: 'github.com/sqs/goreturns',
		isImportant: true,
		description: 'Formatter'
	},
	'goformat': {
		name: 'goformat',
		importPath: 'winterdrache.de/goformat/goformat',
		isImportant: false,
		description: 'Formatter'
	},
	'golint': {
		name: 'golint',
		importPath: 'golang.org/x/lint/golint',
		isImportant: true,
		description: 'Linter',
		minimumGoVersion: semver.coerce('1.9'),
	},
	'gotests': {
		name: 'gotests',
		importPath: 'github.com/cweill/gotests/...',
		isImportant: false,
		description: 'Generate unit tests',
		minimumGoVersion: semver.coerce('1.9'),
	},
	'staticcheck': {
		name: 'staticcheck',
		importPath: 'honnef.co/go/tools/...',
		isImportant: true,
		description: 'Linter'
	},
	'golangci-lint': {
		name: 'golangci-lint',
		importPath: 'github.com/golangci/golangci-lint/cmd/golangci-lint',
		isImportant: true,
		description: 'Linter'
	},
	'revive': {
		name: 'revive',
		importPath: 'github.com/mgechev/revive',
		isImportant: true,
		description: 'Linter'
	},
	'gopls': {
		name: 'gopls',
		importPath: 'golang.org/x/tools/gopls',
		isImportant: false,
		description: 'Language Server from Google',
		minimumGoVersion: semver.coerce('1.12'),
		latestVersion: semver.coerce('0.4.1'),
		latestVersionTimestamp: moment('2020-05-13', 'YYYY-MM-DD'),
		latestPrereleaseVersion: semver.coerce('0.4.1'),
		latestPrereleaseVersionTimestamp: moment('2020-05-13', 'YYYY-MM-DD'),
	},
	'dlv': {
		name: 'dlv',
		importPath: 'github.com/go-delve/delve/cmd/dlv',
		isImportant: false,
		description: 'Debugging'
	},
	'fillstruct': {
		name: 'fillstruct',
		importPath: 'github.com/davidrjenni/reftools/cmd/fillstruct',
		isImportant: false,
		description: 'Fill structs with defaults'
	},
	'godoctor': {
		name: 'godoctor',
		importPath: 'github.com/godoctor/godoctor',
		isImportant: false,
		description: 'Extract to functions and variables'
	}
};<|MERGE_RESOLUTION|>--- conflicted
+++ resolved
@@ -195,10 +195,7 @@
 				}
 			} catch (err) {
 				// This may fail if gocode isn't already running.
-<<<<<<< HEAD
-=======
 				console.log(`gocode close failed: ${err}`);
->>>>>>> 8aab1a28
 			}
 			return '';
 		},
