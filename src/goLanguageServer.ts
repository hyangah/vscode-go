/*---------------------------------------------------------
 * Copyright (C) Microsoft Corporation. All rights reserved.
 * Licensed under the MIT License. See License.txt in the project root for license information.
 *--------------------------------------------------------*/

'use strict';

import cp = require('child_process');
import deepEqual = require('deep-equal');
import fs = require('fs');
import moment = require('moment');
import path = require('path');
import semver = require('semver');
import util = require('util');
import vscode = require('vscode');
import {
	Command, HandleDiagnosticsSignature, LanguageClient, ProvideCompletionItemsSignature,
	ProvideDocumentLinksSignature, RevealOutputChannelOn
} from 'vscode-languageclient';
import WebRequest = require('web-request');
import { GoDefinitionProvider } from './goDeclaration';
import { GoHoverProvider } from './goExtraInfo';
import { GoDocumentFormattingEditProvider } from './goFormat';
import { GoImplementationProvider } from './goImplementations';
import { promptForMissingTool, promptForUpdatingTool } from './goInstallTools';
import { parseLiveFile } from './goLiveErrors';
import { restartLanguageServer } from './goMain';
import { GO_MODE } from './goMode';
import { GoDocumentSymbolProvider } from './goOutline';
import { getToolFromToolPath } from './goPath';
import { GoReferenceProvider } from './goReferences';
import { GoRenameProvider } from './goRename';
import { GoSignatureHelpProvider } from './goSignature';
import { GoCompletionItemProvider } from './goSuggest';
import { GoWorkspaceSymbolProvider } from './goSymbol';
import { getTool, Tool } from './goTools';
import { GoTypeDefinitionProvider } from './goTypeDefinition';
import { getBinPath, getCurrentGoPath, getGoConfig, getToolsEnvVars } from './util';

interface LanguageServerConfig {
	serverName: string;
	path: string;
	modtime: Date;
	enabled: boolean;
	flags: string[];
	env: any;
	features: {
		diagnostics: boolean;
		documentLink: boolean;
	};
	checkForUpdates: boolean;
}

// Global variables used for management of the language client.
// They are global so that the server can be easily restarted with
// new configurations.
let languageClient: LanguageClient;
let languageServerDisposable: vscode.Disposable;
let latestConfig: LanguageServerConfig;
let serverOutputChannel: vscode.OutputChannel;

// defaultLanguageProviders is the list of providers currently registered.
let defaultLanguageProviders: vscode.Disposable[] = [];

// restartCommand is the command used by the user to restart the language
// server.
let restartCommand: vscode.Disposable;

// startLanguageServerWithFallback starts the language server, if enabled,
// or falls back to the default language providers.
export async function startLanguageServerWithFallback(ctx: vscode.ExtensionContext, activation: boolean) {
	const cfg = buildLanguageServerConfig();

	// If the language server is gopls, we can check if the user needs to
<<<<<<< HEAD
	// update their gopls version. We do this only once per VS Code
	// activation to avoid inundating the user.
	if (activation && cfg.enabled && cfg.serverName === 'gopls') {
		const tool = getTool(cfg.serverName);
		if (tool) {
			const versionToUpdate = await shouldUpdateLanguageServer(tool, cfg.path, cfg.checkForUpdates);
			if (versionToUpdate) {
				promptForUpdatingTool(tool.name);
			}
=======
	// update their gopls version.
	if (config.serverName === 'gopls') {
		const tool = getTool(config.serverName);
		if (!tool) {
			return false;
		}
		const versionToUpdate = await shouldUpdateLanguageServer(tool, config.path, config.checkForUpdates);
		if (versionToUpdate) {
			promptForUpdatingTool(tool.name, versionToUpdate);
>>>>>>> f2a7c117
		}
	}

	const started = await startLanguageServer(ctx, cfg);

	// If the server has been disabled, or failed to start,
	// fall back to the default providers, while making sure not to
	// re-register any providers.
	if (!started && defaultLanguageProviders.length === 0) {
		registerDefaultProviders(ctx);
	}
}

async function startLanguageServer(ctx: vscode.ExtensionContext, config: LanguageServerConfig): Promise<boolean> {
	// If the client has already been started, make sure to clear existing
	// diagnostics and stop it.
	if (languageClient) {
		if (languageClient.diagnostics) {
			languageClient.diagnostics.clear();
		}
		await languageClient.stop();
		if (languageServerDisposable) {
			languageServerDisposable.dispose();
		}
	}

	// Check if we should recreate the language client. This may be necessary
	// if the user has changed settings in their config.
	if (!deepEqual(latestConfig, config)) {
		// Track the latest config used to start the language server,
		// and rebuild the language client.
		latestConfig = config;
		languageClient = await buildLanguageClient(config);
	}

	// If the user has not enabled the language server, return early.
	if (!config.enabled) {
		return false;
	}

	// Set up the command to allow the user to manually restart the
	// language server.
	if (!restartCommand) {
		restartCommand = vscode.commands.registerCommand('go.languageserver.restart', restartLanguageServer);
		ctx.subscriptions.push(restartCommand);
	}

	// Before starting the language server, make sure to deregister any
	// currently registered language providers.
	disposeDefaultProviders();

	languageServerDisposable = languageClient.start();
	ctx.subscriptions.push(languageServerDisposable);
	return true;
}

async function buildLanguageClient(config: LanguageServerConfig): Promise<LanguageClient> {
	// Reuse the same output channel for each instance of the server.
	if (config.enabled && !serverOutputChannel) {
		serverOutputChannel = vscode.window.createOutputChannel(config.serverName);
	}
	const c = new LanguageClient(
		'go',  // id
		config.serverName,  // name
		{
			command: config.path,
			args: ['-mode=stdio', ...config.flags],
			options: { env: config.env },
		},
		{
			initializationOptions: {},
			documentSelector: ['go', 'go.mod', 'go.sum'],
			uriConverters: {
				// Apply file:/// scheme to all file paths.
				code2Protocol: (uri: vscode.Uri): string =>
					(uri.scheme ? uri : uri.with({ scheme: 'file' })).toString(),
				protocol2Code: (uri: string) => vscode.Uri.parse(uri)
			},
			outputChannel: serverOutputChannel,
			revealOutputChannelOn: RevealOutputChannelOn.Never,
			middleware: {
				handleDiagnostics: (
					uri: vscode.Uri,
					diagnostics: vscode.Diagnostic[],
					next: HandleDiagnosticsSignature
				) => {
					if (!config.features.diagnostics) {
						return null;
					}
					return next(uri, diagnostics);
				},
				provideDocumentLinks: (
					document: vscode.TextDocument,
					token: vscode.CancellationToken,
					next: ProvideDocumentLinksSignature
				) => {
					if (!config.features.documentLink) {
						return null;
					}
					return next(document, token);
				},
				provideCompletionItem: (
					document: vscode.TextDocument,
					position: vscode.Position,
					context: vscode.CompletionContext,
					token: vscode.CancellationToken,
					next: ProvideCompletionItemsSignature
				) => {
					// TODO(hyangah): when v1.42+ api is available, we can simplify
					// language-specific configuration lookup using the new
					// ConfigurationScope.
					//    const paramHintsEnabled = vscode.workspace.getConfiguration(
					//          'editor.parameterHints',
					//          { languageId: 'go', uri: document.uri });

					const editorParamHintsEnabled = vscode.workspace.getConfiguration(
						'editor.parameterHints',
						document.uri
					)['enabled'];
					const goParamHintsEnabled = vscode.workspace.getConfiguration('[go]', document.uri)[
						'editor.parameterHints.enabled'
					];

					let paramHintsEnabled: boolean = false;
					if (typeof goParamHintsEnabled === 'undefined') {
						paramHintsEnabled = editorParamHintsEnabled;
					} else {
						paramHintsEnabled = goParamHintsEnabled;
					}
					let cmd: Command;
					if (paramHintsEnabled) {
						cmd = { title: 'triggerParameterHints', command: 'editor.action.triggerParameterHints' };
					}

					function configureCommands(
						r: vscode.CompletionItem[] | vscode.CompletionList | null | undefined
					): vscode.CompletionItem[] | vscode.CompletionList | null | undefined {
						if (r) {
							(Array.isArray(r) ? r : r.items).forEach((i: vscode.CompletionItem) => {
								i.command = cmd;
							});
						}
						return r;
					}
					const ret = next(document, position, context, token);

					const isThenable = <T>(obj: vscode.ProviderResult<T>): obj is Thenable<T> =>
						obj && (<any>obj)['then'];
					if (isThenable<vscode.CompletionItem[] | vscode.CompletionList | null | undefined>(ret)) {
						return ret.then(configureCommands);
					}
					return configureCommands(ret);
				}
			}
		}
	);
	c.onReady().then(() => {
		const capabilities = languageClient.initializeResult && languageClient.initializeResult.capabilities;
		if (!capabilities) {
			return vscode.window.showErrorMessage(
				'The language server is not able to serve any features at the moment.'
			);
		}
	});
	return c;
}

// registerUsualProviders registers the language feature providers if the language server is not enabled.
function registerDefaultProviders(ctx: vscode.ExtensionContext) {
	const completionProvider = new GoCompletionItemProvider(ctx.globalState);
	defaultLanguageProviders.push(completionProvider);
	defaultLanguageProviders.push(vscode.languages.registerCompletionItemProvider(GO_MODE, completionProvider, '.', '"'));
	defaultLanguageProviders.push(vscode.languages.registerHoverProvider(GO_MODE, new GoHoverProvider()));
	defaultLanguageProviders.push(vscode.languages.registerDefinitionProvider(GO_MODE, new GoDefinitionProvider()));
	defaultLanguageProviders.push(vscode.languages.registerReferenceProvider(GO_MODE, new GoReferenceProvider()));
	defaultLanguageProviders.push(
		vscode.languages.registerDocumentSymbolProvider(GO_MODE, new GoDocumentSymbolProvider())
	);
	defaultLanguageProviders.push(vscode.languages.registerWorkspaceSymbolProvider(new GoWorkspaceSymbolProvider()));
	defaultLanguageProviders.push(
		vscode.languages.registerSignatureHelpProvider(GO_MODE, new GoSignatureHelpProvider(), '(', ',')
	);
	defaultLanguageProviders.push(
		vscode.languages.registerImplementationProvider(GO_MODE, new GoImplementationProvider())
	);
	defaultLanguageProviders.push(
		vscode.languages.registerDocumentFormattingEditProvider(GO_MODE, new GoDocumentFormattingEditProvider())
	);
	defaultLanguageProviders.push(
		vscode.languages.registerTypeDefinitionProvider(GO_MODE, new GoTypeDefinitionProvider())
	);
	defaultLanguageProviders.push(vscode.languages.registerRenameProvider(GO_MODE, new GoRenameProvider()));
	defaultLanguageProviders.push(vscode.workspace.onDidChangeTextDocument(parseLiveFile, null, ctx.subscriptions));

	for (const provider of defaultLanguageProviders) {
		ctx.subscriptions.push(provider);
	}
}

function disposeDefaultProviders() {
	for (const disposable of defaultLanguageProviders) {
		disposable.dispose();
	}
	defaultLanguageProviders = [];
}

export function watchLanguageServerConfiguration(e: vscode.ConfigurationChangeEvent) {
	if (!e.affectsConfiguration('go')) {
		return;
	}

	if (
		e.affectsConfiguration('go.useLanguageServer') ||
		e.affectsConfiguration('go.languageServerFlags') ||
		e.affectsConfiguration('go.languageServerExperimentalFeatures')
	) {
		restartLanguageServer();
	}
}

export function buildLanguageServerConfig(): LanguageServerConfig {
	const goConfig = getGoConfig();
	const toolsEnv = getToolsEnvVars();
	const cfg: LanguageServerConfig = {
		serverName: '',
		path: '',
		modtime: null,
		enabled: goConfig['useLanguageServer'] === true,
		flags: goConfig['languageServerFlags'] || [],
		features: {
			// TODO: We should have configs that match these names.
			// Ultimately, we should have a centralized language server config rather than separate fields.
			diagnostics: goConfig['languageServerExperimentalFeatures']['diagnostics'],
			documentLink: goConfig['languageServerExperimentalFeatures']['documentLink']
		},
		env: toolsEnv,
		checkForUpdates: goConfig['useGoProxyToCheckForToolUpdates']
	};
	// Don't look for the path if the server is not enabled.
	if (!cfg.enabled) {
		return cfg;
	}
	const languageServerPath = getLanguageServerToolPath();
	if (!languageServerPath) {
		// Assume the getLanguageServerToolPath will show the relevant
		// errors to the user. Disable the language server.
		cfg.enabled = false;
		return cfg;
	}
	cfg.path = languageServerPath;
	cfg.serverName = getToolFromToolPath(cfg.path);

	// Get the mtime of the language server binary so that we always pick up
	// the right version.
	const stats = fs.statSync(languageServerPath);
	if (!stats) {
		vscode.window.showErrorMessage(`Unable to stat path to language server binary: ${languageServerPath}.
Please try reinstalling it.`);
		// Disable the language server.
		cfg.enabled = false;
		return cfg;
	}
	cfg.modtime = stats.mtime;

	return cfg;
}

/**
 *
 * Return the absolute path to the correct binary. If the required tool is not available,
 * prompt the user to install it. Only gopls is officially supported.
 */
export function getLanguageServerToolPath(): string {
	const goConfig = getGoConfig();
	if (!goConfig['useLanguageServer']) {
		return;
	}
	// Check that all workspace folders are configured with the same GOPATH.
	if (!allFoldersHaveSameGopath()) {
		vscode.window.showInformationMessage(
			'The Go language server is currently not supported in a multi-root set-up with different GOPATHs.'
		);
		return;
	}
	// Get the path to gopls (getBinPath checks for alternate tools).
	const goplsBinaryPath = getBinPath('gopls');
	if (path.isAbsolute(goplsBinaryPath)) {
		return goplsBinaryPath;
	}
	const alternateTools = goConfig['alternateTools'];
	if (alternateTools) {
		// The user's alternate language server was not found.
		const goplsAlternate = alternateTools['gopls'];
		if (goplsAlternate) {
			vscode.window.showErrorMessage(
				`Cannot find the alternate tool ${goplsAlternate} configured for gopls.
Please install it and reload this VS Code window.`
			);
			return;
		}
		// Check if the user has the deprecated "go-langserver" setting.
		// Suggest deleting it if the alternate tool is gopls.
		if (alternateTools['go-langserver']) {
			vscode.window.showErrorMessage(`Support for "go-langserver" has been deprecated.
The recommended language server is gopls. Delete the alternate tool setting for "go-langserver" to use gopls, or change "go-langserver" to "gopls" in your settings.json and reload the VS Code window.`);
			return;
		}
	}

	// Prompt the user to install gopls.
	promptForMissingTool('gopls');
}

function allFoldersHaveSameGopath(): boolean {
	if (!vscode.workspace.workspaceFolders || vscode.workspace.workspaceFolders.length <= 1) {
		return true;
	}
	const tempGopath = getCurrentGoPath(vscode.workspace.workspaceFolders[0].uri);
	return vscode.workspace.workspaceFolders.find((x) => tempGopath !== getCurrentGoPath(x.uri)) ? false : true;
}

<<<<<<< HEAD
const acceptGoplsPrerelease = true;  // For nightly, we accept the prerelease version.
const defaultLatestVersion = semver.coerce('0.3.1');
const defaultLatestVersionTime = moment('2020-02-04', 'YYYY-MM-DD');
=======
const acceptGoplsPrerelease = false;
const defaultLatestVersion = semver.coerce('0.4.0');
const defaultLatestVersionTime = moment('2020-04-08', 'YYYY-MM-DD');
>>>>>>> f2a7c117
async function shouldUpdateLanguageServer(
	tool: Tool,
	languageServerToolPath: string,
	makeProxyCall: boolean
): Promise<semver.SemVer> {
	// Only support updating gopls for now.
	if (tool.name !== 'gopls') {
		return null;
	}

	// First, run the "gopls version" command and parse its results.
	const usersVersion = await goplsVersion(languageServerToolPath);

	// We might have a developer version. Don't make the user update.
	if (usersVersion === '(devel)') {
		return null;
	}

	// Get the latest gopls version. If it is for nightly, using the prereleased version is ok.
	let latestVersion = makeProxyCall ? await latestGopls(tool) : defaultLatestVersion;

	// If we failed to get the gopls version, pick the one we know to be latest at the time of this extension's last update
	if (!latestVersion) {
		latestVersion = defaultLatestVersion;
	}

	// If "gopls" is so old that it doesn't have the "gopls version" command,
	// or its version doesn't match our expectations, usersVersion will be empty.
	// Suggest the latestVersion.
	if (!usersVersion) {
		return latestVersion;
	}

	// The user may have downloaded golang.org/x/tools/gopls@master,
	// which means that they have a pseudoversion.
	const usersTime = parsePseudoversionTimestamp(usersVersion);
	// If the user has a pseudoversion, get the timestamp for the latest gopls version and compare.
	if (usersTime) {
		let latestTime = makeProxyCall ? await goplsVersionTimestamp(tool, latestVersion) : defaultLatestVersionTime;
		if (!latestTime) {
			latestTime = defaultLatestVersionTime;
		}
		return usersTime.isBefore(latestTime) ? latestVersion : null;
	}

	// If the user's version does not contain a timestamp,
	// default to a semver comparison of the two versions.
	return semver.lt(usersVersion, latestVersion) ? latestVersion : null;
}

// Copied from src/cmd/go/internal/modfetch.
const pseudoVersionRE = /^v[0-9]+\.(0\.0-|\d+\.\d+-([^+]*\.)?0\.)\d{14}-[A-Za-z0-9]+(\+incompatible)?$/;

// parsePseudoVersion reports whether v is a pseudo-version.
// The timestamp is the center component, and it has the format "YYYYMMDDHHmmss".

function parsePseudoversionTimestamp(version: string): moment.Moment {
	const split = version.split('-');
	if (split.length < 2) {
		return null;
	}
	if (!semver.valid(version)) {
		return null;
	}
	if (!pseudoVersionRE.test(version)) {
		return null;
	}
	const sv = semver.coerce(version);
	if (!sv) {
		return null;
	}
	// Copied from src/cmd/go/internal/modfetch.go.
	const build = sv.build.join('.');
	const buildIndex = version.lastIndexOf(build);
	if (buildIndex >= 0) {
		version = version.substring(0, buildIndex);
	}
	const lastDashIndex = version.lastIndexOf('-');
	version = version.substring(0, lastDashIndex);
	const firstDashIndex = version.lastIndexOf('-');
	const dotIndex = version.lastIndexOf('.');
	let timestamp: string;
	if (dotIndex > firstDashIndex) {
		// "vX.Y.Z-pre.0" or "vX.Y.(Z+1)-0"
		timestamp = version.substring(dotIndex + 1);
	} else {
		// "vX.0.0"
		timestamp = version.substring(firstDashIndex + 1);
	}
	return moment.utc(timestamp, 'YYYYMMDDHHmmss');
}

async function goplsVersionTimestamp(tool: Tool, version: semver.SemVer): Promise<moment.Moment> {
	const data = await goProxyRequest(tool, `v${version.format()}.info`);
	if (!data) {
		return null;
	}
	const time = moment(data['Time']);
	return time;
}

async function latestGopls(tool: Tool): Promise<semver.SemVer> {
	// If the user has a version of gopls that we understand,
	// ask the proxy for the latest version, and if the user's version is older,
	// prompt them to update.
	const data = await goProxyRequest(tool, 'list');
	if (!data) {
		return null;
	}
	// Coerce the versions into SemVers so that they can be sorted correctly.
	const versions = [];
	for (const version of data.trim().split('\n')) {
		const parsed = semver.parse(version, {
			includePrerelease: true,
			loose: true
		});
		if (parsed) {
			versions.push(parsed);
		}
	}
	if (versions.length === 0) {
		return null;
	}
	versions.sort(semver.rcompare);

	if (acceptGoplsPrerelease) {
		return versions[0]; // The first one (newest one).
	}
	// The first version in the sorted list without a prerelease tag.
	return versions.find((version) => !version.prerelease || !version.prerelease.length);
}

async function goplsVersion(goplsPath: string): Promise<string> {
	const env = getToolsEnvVars();
	const execFile = util.promisify(cp.execFile);
	let output: any;
	try {
		const { stdout } = await execFile(goplsPath, ['version'], { env });
		output = stdout;
	} catch (e) {
		// The "gopls version" command is not supported, or something else went wrong.
		// TODO: Should we propagate this error?
		return null;
	}

	const lines = <string>output.trim().split('\n');
	switch (lines.length) {
		case 0:
			// No results, should update.
			// Worth doing anything here?
			return null;
		case 1:
			// Built in $GOPATH mode. Should update.
			// TODO: Should we check the Go version here?
			// Do we even allow users to enable gopls if their Go version is too low?
			return null;
		case 2:
			// We might actually have a parseable version.
			break;
		default:
			return null;
	}

	// The second line should be the sum line.
	// It should look something like this:
	//
	//    golang.org/x/tools/gopls@v0.1.3 h1:CB5ECiPysqZrwxcyRjN+exyZpY0gODTZvNiqQi3lpeo=
	//
	// TODO: We should use a regex to match this, but for now, we split on the @ symbol.
	// The reasoning for this is that gopls still has a golang.org/x/tools/cmd/gopls binary,
	// so users may have a developer version that looks like "golang.org/x/tools@(devel)".
	const moduleVersion = lines[1].trim().split(' ')[0];

	// Get the relevant portion, that is:
	//
	//    golang.org/x/tools/gopls@v0.1.3
	//
	const split = moduleVersion.trim().split('@');
	if (split.length < 2) {
		return null;
	}
	// The version comes after the @ symbol:
	//
	//    v0.1.3
	//
	return split[1];
}

async function goProxyRequest(tool: Tool, endpoint: string): Promise<any> {
	const proxies = goProxy();
	// Try each URL set in the user's GOPROXY environment variable.
	// If none is set, don't make the request.
	for (const proxy of proxies) {
		if (proxy === 'direct') {
			continue;
		}
		const url = `${proxy}/${tool.importPath}/@v/${endpoint}`;
		let data: string;
		try {
			data = await WebRequest.json<string>(url, {
				throwResponseError: true
			});
		} catch (e) {
			return null;
		}
		return data;
	}
	return null;
}

function goProxy(): string[] {
	const output: string = process.env['GOPROXY'];
	if (!output || !output.trim()) {
		return [];
	}
	const split = output.trim().split(',');
	return split;
}<|MERGE_RESOLUTION|>--- conflicted
+++ resolved
@@ -72,7 +72,6 @@
 	const cfg = buildLanguageServerConfig();
 
 	// If the language server is gopls, we can check if the user needs to
-<<<<<<< HEAD
 	// update their gopls version. We do this only once per VS Code
 	// activation to avoid inundating the user.
 	if (activation && cfg.enabled && cfg.serverName === 'gopls') {
@@ -80,19 +79,8 @@
 		if (tool) {
 			const versionToUpdate = await shouldUpdateLanguageServer(tool, cfg.path, cfg.checkForUpdates);
 			if (versionToUpdate) {
-				promptForUpdatingTool(tool.name);
+				promptForUpdatingTool(tool.name, versionToUpdate);
 			}
-=======
-	// update their gopls version.
-	if (config.serverName === 'gopls') {
-		const tool = getTool(config.serverName);
-		if (!tool) {
-			return false;
-		}
-		const versionToUpdate = await shouldUpdateLanguageServer(tool, config.path, config.checkForUpdates);
-		if (versionToUpdate) {
-			promptForUpdatingTool(tool.name, versionToUpdate);
->>>>>>> f2a7c117
 		}
 	}
 
@@ -414,15 +402,9 @@
 	return vscode.workspace.workspaceFolders.find((x) => tempGopath !== getCurrentGoPath(x.uri)) ? false : true;
 }
 
-<<<<<<< HEAD
 const acceptGoplsPrerelease = true;  // For nightly, we accept the prerelease version.
-const defaultLatestVersion = semver.coerce('0.3.1');
-const defaultLatestVersionTime = moment('2020-02-04', 'YYYY-MM-DD');
-=======
-const acceptGoplsPrerelease = false;
 const defaultLatestVersion = semver.coerce('0.4.0');
 const defaultLatestVersionTime = moment('2020-04-08', 'YYYY-MM-DD');
->>>>>>> f2a7c117
 async function shouldUpdateLanguageServer(
 	tool: Tool,
 	languageServerToolPath: string,
